--- conflicted
+++ resolved
@@ -142,12 +142,7 @@
 
 
 def test_multi_corpus(tasks_base_path):
-<<<<<<< HEAD
-    corpus_1 = flair.datasets.GERMEVAL_14(tasks_base_path)
-=======
-
     corpus_1 = flair.datasets.ColumnCorpus(tasks_base_path  / "germeval_14", column_format={0: "text", 2: "ner"})
->>>>>>> 38466b66
 
     corpus_2 = flair.datasets.ColumnCorpus(tasks_base_path / "fashion", column_format={0: "text", 2: "ner"})
     # get two corpora as one
