import copy
import json
import logging
import os
import re
import shutil
<<<<<<< HEAD
import zipfile
from collections import defaultdict
from pathlib import Path
from typing import Any, Dict, List, Optional, Union, Iterator, Tuple, DefaultDict
=======
from collections import defaultdict
from pathlib import Path
from typing import (
    Any,
    DefaultDict,
    Dict,
    Iterable,
    Iterator,
    List,
    Optional,
    Tuple,
    Union,
    cast,
)
>>>>>>> 10c4b92a

from torch.utils.data import ConcatDataset, Dataset

import flair
from flair.data import (
    Corpus,
    FlairDataset,
    MultiCorpus,
    Relation,
    Sentence,
    Token,
    get_spans_from_bio,
)
from flair.datasets.base import find_train_dev_test_files
from flair.file_utils import cached_path, unpack_file

log = logging.getLogger("flair")


class MultiFileJsonlCorpus(Corpus):
    """
    This class represents a generic Jsonl corpus with multiple train, dev, and test files.
    """

    def __init__(
        self,
        train_files=None,
        test_files=None,
        dev_files=None,
        encoding: str = "utf-8",
        text_column_name: str = "data",
        label_column_name: str = "label",
        label_type: str = "ner",
        **corpusargs,
    ):
        """
        Instantiates a MuliFileJsonlCorpus as, e.g., created with doccanos JSONL export.
        Note that at least one of train_files, test_files, and dev_files must contain one path.
        Otherwise, the initialization will fail.

        :param corpusargs: Additional arguments for Corpus initialization
        :param train_files: the name of the train files
        :param test_files: the name of the test files
        :param dev_files: the name of the dev files, if empty, dev data is sampled from train
        :param text_column_name: Name of the text column inside the jsonl files.
        :param label_column_name: Name of the label column inside the jsonl files.

        :raises RuntimeError: If no paths are given
        """
        train: Optional[Dataset] = (
            ConcatDataset(
                [
                    JsonlDataset(
                        train_file,
                        text_column_name=text_column_name,
                        label_column_name=label_column_name,
                        label_type=label_type,
                        encoding=encoding,
                    )
                    for train_file in train_files
                ]
            )
            if train_files and train_files[0]
            else None
        )

        # read in test file if exists
        test: Optional[Dataset] = (
            ConcatDataset(
                [
                    JsonlDataset(
                        test_file,
                        text_column_name=text_column_name,
                        label_column_name=label_column_name,
                        label_type=label_type,
                    )
                    for test_file in test_files
                ]
            )
            if test_files and test_files[0]
            else None
        )

        # read in dev file if exists
        dev: Optional[Dataset] = (
            ConcatDataset(
                [
                    JsonlDataset(
                        dev_file,
                        text_column_name=text_column_name,
                        label_column_name=label_column_name,
                        label_type=label_type,
                    )
                    for dev_file in dev_files
                ]
            )
            if dev_files and dev_files[0]
            else None
        )
        super().__init__(train, dev, test, **corpusargs)


class JsonlCorpus(MultiFileJsonlCorpus):
    def __init__(
        self,
        data_folder: Union[str, Path],
        train_file: Optional[Union[str, Path]] = None,
        test_file: Optional[Union[str, Path]] = None,
        dev_file: Optional[Union[str, Path]] = None,
        encoding: str = "utf-8",
        text_column_name: str = "data",
        label_column_name: str = "label",
        label_type: str = "ner",
        autofind_splits: bool = True,
        name: Optional[str] = None,
        **corpusargs,
    ):
        """
        Instantiates a JsonlCorpus with one file per Dataset (train, dev, and test).

        :param data_folder: Path to the folder containing the JSONL corpus
        :param train_file: the name of the train file
        :param test_file: the name of the test file
        :param dev_file: the name of the dev file, if None, dev data is sampled from train
        :param text_column_name: Name of the text column inside the JSONL file.
        :param label_column_name: Name of the label column inside the JSONL file.
        :param autofind_splits: Whether train, test and dev file should be determined automatically
        :param name: name of the Corpus see flair.data.Corpus
        """
        # find train, dev and test files if not specified
        dev_file, test_file, train_file = find_train_dev_test_files(
            data_folder, dev_file, test_file, train_file, autofind_splits
        )
        super().__init__(
            dev_files=[dev_file] if dev_file else [],
            train_files=[train_file] if train_file else [],
            test_files=[test_file] if test_file else [],
            text_column_name=text_column_name,
            label_column_name=label_column_name,
            label_type=label_type,
            name=name if data_folder is None else str(data_folder),
            encoding=encoding,
            **corpusargs,
        )


class JsonlDataset(FlairDataset):
    def __init__(
        self,
        path_to_jsonl_file: Union[str, Path],
        encoding: str = "utf-8",
        text_column_name: str = "data",
        label_column_name: str = "label",
        label_type: str = "ner",
    ):
        """
        Instantiates a JsonlDataset and converts all annotated char spans to token tags using the IOB scheme.

        The expected file format is:
        { "<text_column_name>": "<text>", "label_column_name": [[<start_char_index>, <end_char_index>, <label>],...] }

        :param path_to_json._file: File to read
        :param text_column_name: Name of the text column
        :param label_column_name: Name of the label column

        """
        path_to_json_file = Path(path_to_jsonl_file)

        self.text_column_name = text_column_name
        self.label_column_name = label_column_name
        self.label_type = label_type
        self.path_to_json_file = path_to_json_file

        self.sentences: List[Sentence] = []
        with path_to_json_file.open(encoding=encoding) as jsonl_fp:
            for line in jsonl_fp:
                current_line = json.loads(line)
                raw_text = current_line[text_column_name]
                current_labels = current_line[label_column_name]
                current_sentence = Sentence(raw_text)

                self._add_labels_to_sentence(raw_text, current_sentence, current_labels)

                self.sentences.append(current_sentence)

    def _add_labels_to_sentence(self, raw_text: str, sentence: Sentence, labels: List[List[Any]]):
        # Add tags for each annotated span
        for label in labels:
            self._add_label_to_sentence(raw_text, sentence, label[0], label[1], label[2])

    def _add_label_to_sentence(self, text: str, sentence: Sentence, start: int, end: int, label: str):
        """
        Adds a NE label to a given sentence.

        :param text: raw sentence (with all whitespaces etc.). Is used to determine the token indices.
        :param sentence: Tokenized flair Sentence.
        :param start: Start character index of the label.
        :param end: End character index of the label.
        :param label: Label to assign to the given range.
        :return: Nothing. Changes sentence as INOUT-param
        """

        annotated_part = text[start:end]

        # Remove leading and trailing whitespaces from annotated spans
        while re.search(r"^\s", annotated_part):
            start += 1
            annotated_part = text[start:end]

        while re.search(r"\s$", annotated_part):
            end -= 1
            annotated_part = text[start:end]

        # Search start and end token index for current span
        start_idx = -1
        end_idx = -1
        for token in sentence:
            if token.start_position <= start <= token.end_position and start_idx == -1:
                start_idx = token.idx - 1

            if token.start_position <= end <= token.end_position and end_idx == -1:
                end_idx = token.idx - 1

        # If end index is not found set to last token
        if end_idx == -1:
            end_idx = sentence[-1].idx - 1

        # Throw error if indices are not valid
        if start_idx == -1 or start_idx > end_idx:
            raise ValueError(
                f"Could not create token span from char span.\n\
                    Sen: {sentence}\nStart: {start}, End: {end}, Label: {label}\n\
                        Ann: {annotated_part}\nRaw: {text}\nCo: {start_idx}, {end_idx}"
            )

        sentence[start_idx : end_idx + 1].add_label(self.label_type, label)

    def is_in_memory(self) -> bool:
        """
        Currently all Jsonl Datasets are stored in Memory
        """
        return True

    def __len__(self):
        """
        Number of sentences in the Dataset
        """
        return len(self.sentences)

    def __getitem__(self, index: int = 0) -> Sentence:
        """
        Returns the sentence at a given index
        """
        return self.sentences[index]


class MultiFileColumnCorpus(Corpus):
    def __init__(
        self,
        column_format: Dict[int, str],
        train_files=None,
        test_files=None,
        dev_files=None,
        column_delimiter: str = r"\s+",
        comment_symbol: str = None,
        encoding: str = "utf-8",
        document_separator_token: str = None,
        skip_first_line: bool = False,
        in_memory: bool = True,
        label_name_map: Dict[str, str] = None,
        banned_sentences: List[str] = None,
        default_whitespace_after: int = 1,
        **corpusargs,
    ):
        """
        Instantiates a Corpus from CoNLL column-formatted task data such as CoNLL03 or CoNLL2000.
        :param data_folder: base folder with the task data
        :param column_format: a map specifying the column format
        :param train_files: the name of the train files
        :param test_files: the name of the test files
        :param dev_files: the name of the dev files, if empty, dev data is sampled from train
        :param column_delimiter: default is to split on any separatator, but you can overwrite for instance with "\t"
        to split only on tabs
        :param comment_symbol: if set, lines that begin with this symbol are treated as comments
        :param document_separator_token: If provided, sentences that function as document boundaries are so marked
        :param skip_first_line: set to True if your dataset has a header line
        :param in_memory: If set to True, the dataset is kept in memory as Sentence objects, otherwise does disk reads
        :param label_name_map: Optionally map tag names to different schema.
        :param banned_sentences: Optionally remove sentences from the corpus. Works only if `in_memory` is true
        :return: a Corpus with annotated train, dev and test data
        """
        # get train data
        train: Optional[Dataset] = (
            ConcatDataset(
                [
                    ColumnDataset(
                        train_file,
                        column_format,
                        encoding=encoding,
                        comment_symbol=comment_symbol,
                        column_delimiter=column_delimiter,
                        banned_sentences=banned_sentences,
                        in_memory=in_memory,
                        document_separator_token=document_separator_token,
                        skip_first_line=skip_first_line,
                        label_name_map=label_name_map,
                        default_whitespace_after=default_whitespace_after,
                    )
                    for train_file in train_files
                ]
            )
            if train_files and train_files[0]
            else None
        )

        # read in test file if exists
        test: Optional[Dataset] = (
            ConcatDataset(
                [
                    ColumnDataset(
                        test_file,
                        column_format,
                        encoding=encoding,
                        comment_symbol=comment_symbol,
                        column_delimiter=column_delimiter,
                        banned_sentences=banned_sentences,
                        in_memory=in_memory,
                        document_separator_token=document_separator_token,
                        skip_first_line=skip_first_line,
                        label_name_map=label_name_map,
                        default_whitespace_after=default_whitespace_after,
                    )
                    for test_file in test_files
                ]
            )
            if test_files and test_files[0]
            else None
        )

        # read in dev file if exists
        dev: Optional[Dataset] = (
            ConcatDataset(
                [
                    ColumnDataset(
                        dev_file,
                        column_format,
                        encoding=encoding,
                        comment_symbol=comment_symbol,
                        column_delimiter=column_delimiter,
                        banned_sentences=banned_sentences,
                        in_memory=in_memory,
                        document_separator_token=document_separator_token,
                        skip_first_line=skip_first_line,
                        label_name_map=label_name_map,
                        default_whitespace_after=default_whitespace_after,
                    )
                    for dev_file in dev_files
                ]
            )
            if dev_files and dev_files[0]
            else None
        )

        super(MultiFileColumnCorpus, self).__init__(train, dev, test, **corpusargs)


class ColumnCorpus(MultiFileColumnCorpus):
    def __init__(
        self,
        data_folder: Union[str, Path],
        column_format: Dict[int, str],
        train_file=None,
        test_file=None,
        dev_file=None,
        autofind_splits: bool = True,
        name: Optional[str] = None,
        comment_symbol="# ",
        **corpusargs,
    ):
        """
        Instantiates a Corpus from CoNLL column-formatted task data such as CoNLL03 or CoNLL2000.
        :param data_folder: base folder with the task data
        :param column_format: a map specifying the column format
        :param train_file: the name of the train file
        :param test_file: the name of the test file
        :param dev_file: the name of the dev file, if None, dev data is sampled from train
        :param column_delimiter: default is to split on any separatator, but you can overwrite for instance with "\t"
        to split only on tabs
        :param comment_symbol: if set, lines that begin with this symbol are treated as comments
        :param document_separator_token: If provided, sentences that function as document boundaries are so marked
        :param skip_first_line: set to True if your dataset has a header line
        :param in_memory: If set to True, the dataset is kept in memory as Sentence objects, otherwise does disk reads
        :param label_name_map: Optionally map tag names to different schema.
        :param banned_sentences: Optionally remove sentences from the corpus. Works only if `in_memory` is true
        :return: a Corpus with annotated train, dev and test data
        """

        # find train, dev and test files if not specified
        dev_file, test_file, train_file = find_train_dev_test_files(
            data_folder, dev_file, test_file, train_file, autofind_splits
        )
        super(ColumnCorpus, self).__init__(
            column_format,
            dev_files=[dev_file] if dev_file else [],
            train_files=[train_file] if train_file else [],
            test_files=[test_file] if test_file else [],
            name=name if data_folder is None else str(data_folder),
            comment_symbol=comment_symbol,
            **corpusargs,
        )


class ColumnDataset(FlairDataset):
    # special key for space after
    SPACE_AFTER_KEY = "space-after"
    # special key for feature columns
    FEATS = ["feats", "misc"]
    # special key for dependency head id
    HEAD = ["head", "head_id"]

    def __init__(
        self,
        path_to_column_file: Union[str, Path],
        column_name_map: Dict[int, str],
        column_delimiter: str = r"\s+",
        comment_symbol: str = None,
        banned_sentences: List[str] = None,
        in_memory: bool = True,
        document_separator_token: str = None,
        encoding: str = "utf-8",
        skip_first_line: bool = False,
        label_name_map: Dict[str, str] = None,
        default_whitespace_after: int = 1,
    ):
        """
        Instantiates a column dataset (typically used for sequence labeling or word-level prediction).
        :param path_to_column_file: path to the file with the column-formatted data
        :param column_name_map: a map specifying the column format
        :param column_delimiter: default is to split on any separatator, but you can overwrite for instance with "\t"
        to split only on tabs
        :param comment_symbol: if set, lines that begin with this symbol are treated as comments
        :param in_memory: If set to True, the dataset is kept in memory as Sentence objects, otherwise does disk reads
        :param document_separator_token: If provided, sentences that function as document boundaries are so marked
        :param skip_first_line: set to True if your dataset has a header line
        :param label_name_map: Optionally map tag names to different schema.
        :param banned_sentences: Optionally remove sentences from the corpus. Works only if `in_memory` is true
        :return: a dataset with annotated data
        """
        path_to_column_file = Path(path_to_column_file)
        assert path_to_column_file.exists()
        self.path_to_column_file = path_to_column_file
        self.column_delimiter = column_delimiter
        self.comment_symbol = comment_symbol
        self.document_separator_token = document_separator_token
        self.label_name_map = label_name_map
        self.banned_sentences = banned_sentences
        self.default_whitespace_after = default_whitespace_after

        # store either Sentence objects in memory, or only file offsets
        self.in_memory = in_memory

        self.total_sentence_count: int = 0

        # most data sets have the token text in the first column, if not, pass 'text' as column
        self.text_column: int = 0
        self.head_id_column: Optional[int] = None
        for column in column_name_map:
            if column_name_map[column] == "text":
                self.text_column = column
            if column_name_map[column] in self.HEAD:
                self.head_id_column = column

        # determine encoding of text file
        self.encoding = encoding

        # identify which columns are spans and which are word-level
        self._identify_span_columns(column_name_map, skip_first_line)

        # now load all sentences
        with open(str(self.path_to_column_file), encoding=self.encoding) as file:
            # skip first line if to selected
            if skip_first_line:
                file.readline()

            # option 1: keep Sentence objects in memory
            if self.in_memory:
                self.sentences: List[Sentence] = []

                # pointer to previous
                previous_sentence = None
                while True:
                    # parse next sentence
                    next_sentence = self._read_next_sentence(file)

                    # quit if last sentence reached
                    if len(next_sentence) == 0:
                        break

                    sentence = self._convert_lines_to_sentence(
                        next_sentence,
                        word_level_tag_columns=self.word_level_tag_columns,
                        span_level_tag_columns=self.span_level_tag_columns,
                    )

                    if not sentence:
                        continue

                    # skip banned sentences
                    if self.banned_sentences is not None and any(
                        [d in sentence.to_plain_string() for d in self.banned_sentences]
                    ):
                        continue

                    # set previous and next sentence for context
                    sentence._previous_sentence = previous_sentence
                    sentence._next_sentence = None
                    if previous_sentence:
                        previous_sentence._next_sentence = sentence

                    # append parsed sentence to list in memory
                    self.sentences.append(sentence)

                    previous_sentence = sentence

                self.total_sentence_count = len(self.sentences)

            # option 2: keep source data in memory
            if not self.in_memory:
                self.sentences_raw: List[List[str]] = []

                while True:
                    # read lines for next sentence, but don't parse
                    sentence_raw = self._read_next_sentence(file)

                    # quit if last sentence reached
                    if len(sentence_raw) == 0:
                        break

                    # append raw lines for each sentence
                    self.sentences_raw.append(sentence_raw)

                self.total_sentence_count = len(self.sentences_raw)

    def _identify_span_columns(self, column_name_map, skip_first_line):
        # we make a distinction between word-level tags and span-level tags
        self.span_level_tag_columns = {}
        self.word_level_tag_columns = {self.text_column: "text"}
        # read first sentence to determine which columns are span-labels
        with open(str(self.path_to_column_file), encoding=self.encoding) as file:
            # skip first line if to selected
            if skip_first_line:
                file.readline()

            # check the first 5 sentences
            probe = []
            for i in range(5):
                sentence = self._convert_lines_to_sentence(
                    self._read_next_sentence(file), word_level_tag_columns=column_name_map
                )
                if sentence:
                    probe.append(sentence)
                else:
                    break

            # go through all annotations and identify word- and span-level annotations
            # - if a column has at least one BIES we know it's a Span label
            # - if a column has at least one tag that is not BIOES, we know it's a Token label
            # - problem cases are columns for which we see only O - in this case we default to Span
            for sentence in probe:
                for column in column_name_map:
                    # skip assigned columns
                    if (
                        column in self.word_level_tag_columns
                        or column in self.span_level_tag_columns
                        or column == self.head_id_column
                    ):
                        continue

                    layer = column_name_map[column]

                    # the space after key is always word-levels
                    if column_name_map[column] == self.SPACE_AFTER_KEY:
                        self.word_level_tag_columns[column] = layer
                        continue

                    if layer in self.FEATS:
                        self.word_level_tag_columns[column] = layer
                        continue

                    for token in sentence:
                        # if at least one token has a BIES, we know it's a span label
                        if token.get_label(layer).value[0:2] in ["B-", "I-", "E-", "S-"]:
                            self.span_level_tag_columns[column] = layer
                            break

                        # if at least one token has a label other than BIOES, we know it's a token label
                        elif token.get_label(layer, "O").value != "O":
                            self.word_level_tag_columns[column] = layer
                            break

            # all remaining columns that are not word-level are span-level
            for column in column_name_map:
                if column not in self.word_level_tag_columns:
                    self.span_level_tag_columns[column] = column_name_map[column]

            for column in self.span_level_tag_columns:
                log.debug(f"Column {column} ({self.span_level_tag_columns[column]}) is a span-level column.")

            # for column in self.word_level_tag_columns:
            #     log.info(f"Column {column} ({self.word_level_tag_columns[column]}) is a word-level column.")

    def _read_next_sentence(self, file):
        lines = []
        line = file.readline()
        while line:
            if not line.isspace():
                lines.append(line)

            # if sentence ends, break
            if len(lines) > 0 and self.__line_completes_sentence(line):
                break

            line = file.readline()
        return lines

    def _convert_lines_to_sentence(
        self, lines, word_level_tag_columns: Dict[int, str], span_level_tag_columns: Optional[Dict[int, str]] = None
    ):
        token: Optional[Token] = None
        tokens: List[Token] = []
        filtered_lines = []
        comments = []
        for line in lines:
            # parse comments if possible
            if self.comment_symbol is not None and line.startswith(self.comment_symbol):
                comments.append(line)
                continue

            filtered_lines.append(line)

            # otherwise, this line is a token. parse and add to sentence
            token = self._parse_token(line, word_level_tag_columns, token)
            tokens.append(token)
        sentence: Sentence = Sentence(text=tokens)

        # check if this sentence is a document boundary
        if sentence.to_original_text() == self.document_separator_token:
            sentence.is_document_boundary = True

        # add span labels
        if span_level_tag_columns:
            for span_column in span_level_tag_columns:
                try:
                    bioes_tags = [
                        re.split(self.column_delimiter, line.rstrip())[span_column] for line in filtered_lines
                    ]

                    # discard tags from tokens that are not added to the sentence
                    bioes_tags = [tag for tag, token in zip(bioes_tags, tokens) if token._internal_index is not None]
                    predicted_spans = get_spans_from_bio(bioes_tags)
                    for span_indices, score, label in predicted_spans:
                        span = sentence[span_indices[0] : span_indices[-1] + 1]
                        value = self._remap_label(label)
                        if value != "O":
                            span.add_label(span_level_tag_columns[span_column], value=value, score=score)
                except Exception:
                    pass

        for comment in comments:
            # parse relations if they are set
            if comment.startswith("# relations = "):
                relations_string = comment.strip().split("# relations = ")[1]
                for relation in relations_string.split("|"):
                    indices = relation.split(";")
                    head_start = int(indices[0])
                    head_end = int(indices[1])
                    tail_start = int(indices[2])
                    tail_end = int(indices[3])
                    label = indices[4]
                    # head and tail span indices are 1-indexed and end index is inclusive
                    relation = Relation(
                        first=sentence[head_start - 1 : head_end], second=sentence[tail_start - 1 : tail_end]
                    )
                    remapped = self._remap_label(label)
                    if remapped != "O":
                        relation.add_label(typename="relation", value=remapped)

            # parse comments such as '# id cd27886d-6895-4d02-a8df-e5fa763fa88f	domain=de-orcas'
            # to set the metadata "domain" to "de-orcas"
            for comment_row in comment.split("\t"):
                if "=" in comment_row:
                    key, value = comment_row.split("=", 1)
                    sentence.add_metadata(key, value)

        if len(sentence) > 0:
            return sentence

    def _parse_token(self, line: str, column_name_map: Dict[int, str], last_token: Optional[Token] = None) -> Token:
        # get fields from line
        fields: List[str] = re.split(self.column_delimiter, line.rstrip())

        # get head_id if exists (only in dependency parses)
        head_id = int(fields[self.head_id_column]) if self.head_id_column else None

        # initialize token
        token = Token(fields[self.text_column], head_id=head_id, whitespace_after=self.default_whitespace_after)

        # go through all columns
        for column in column_name_map:
            if len(fields) > column:
                if (
                    column != self.text_column
                    and column != self.head_id_column
                    and column_name_map[column] != self.SPACE_AFTER_KEY
                ):
                    # 'feats' and 'misc' column should be split into different fields
                    if column_name_map[column] in self.FEATS:
                        for feature in fields[column].split("|"):
                            # special handling for whitespace after
                            if feature == "SpaceAfter=No":
                                token.whitespace_after = 0
                                continue

                            if "=" in feature:
                                # add each other feature as label-value pair
                                label_name = feature.split("=")[0]
                                label_value = self._remap_label(feature.split("=")[1])
                                if label_value != "O":
                                    token.add_label(label_name, label_value)

                    else:
                        # get the task name (e.g. 'ner')
                        label_name = column_name_map[column]
                        # get the label value
                        label_value = self._remap_label(fields[column])
                        # add label
                        if label_value != "O":
                            token.add_label(label_name, label_value)

                if column_name_map[column] == self.SPACE_AFTER_KEY and fields[column] == "-":
                    token.whitespace_after = 0
        if last_token is None:
            start = 0
        else:
            assert last_token.end_position is not None
            start = last_token.end_position
            if last_token.whitespace_after > 0:
                start += last_token.whitespace_after
        token.start_position = start
        return token

    def _remap_label(self, tag):
        # remap regular tag names
        if self.label_name_map and tag in self.label_name_map.keys():
            tag = self.label_name_map[tag]  # for example, transforming 'PER' to 'person'
        return tag

    def __line_completes_sentence(self, line: str) -> bool:
        sentence_completed = line.isspace() or line == ""
        return sentence_completed

    def is_in_memory(self) -> bool:
        return self.in_memory

    def __len__(self):
        return self.total_sentence_count

    def __getitem__(self, index: int = 0) -> Sentence:
        # if in memory, retrieve parsed sentence
        if self.in_memory:
            sentence = self.sentences[index]

        # else skip to position in file where sentence begins
        else:
            sentence = self._convert_lines_to_sentence(
                self.sentences_raw[index],
                word_level_tag_columns=self.word_level_tag_columns,
                span_level_tag_columns=self.span_level_tag_columns,
            )

            # set sentence context using partials TODO: pointer to dataset is really inefficient
            sentence._has_context = True
            sentence._position_in_dataset = (self, index)

        return sentence


<<<<<<< HEAD
class ONTONOTES(ColumnCorpus):
    def __init__(
            self,
            version: str = "v4",
            language: str = "english",
            in_memory: bool = True,
            **corpusargs,
    ):
        assert language in ["english", "chinese", "arabic"]
        assert version in ["v4", "v12"]
        if version == "v12":
            assert language == "english"

        column_format = {0: "text", 1: "pos", 2: "ner"}

        base_path = flair.cache_root / "datasets"
        dataset_name = self.__class__.__name__.lower()
        data_folder = base_path / dataset_name
        if not data_folder.exists():
            log.info("OntoNotes dataset not found, downloading.")
            dl_path = "https://data.mendeley.com/public-files/datasets/zmycy7t9h9/files/b078e1c4-f7a4-4427-be7f-9389967831ef/file_downloaded"
            dl_dir = cached_path(dl_path, Path("datasets") / dataset_name)

            if not "conll-2012" in os.listdir(data_folder):
                import zipfile
                from tqdm import tqdm
                log.info("OntoNotes dataset has not been extracted yet, extracting it now. This might take a while.")
                with zipfile.ZipFile(dl_dir, "r") as zip_ref:
                    for f in tqdm(zip_ref.namelist()):
                        if f.endswith('/'):
                            os.makedirs(data_folder / f)
                        else:
                            zip_ref.extract(f, path=data_folder)

        if not os.path.exists(data_folder/ f"splits/{version}/{language}"):
            log.info(f"OntoNotes splits for {version}/{language} have not been generated yet, generating it now.")
            import glob

            def _process_coref_span_annotations_for_word(
                    label: str,
                    word_index: int,
                    clusters: DefaultDict[int, List[Tuple[int, int]]],
                    coref_stacks: DefaultDict[int, List[int]],
            ) -> None:
                """
                For a given coref label, add it to a currently open span(s), complete a span(s) or
                ignore it, if it is outside of all spans. This method mutates the clusters and coref_stacks
                dictionaries.
                # Parameters
                label : `str`
                    The coref label for this word.
                word_index : `int`
                    The word index into the sentence.
                clusters : `DefaultDict[int, List[Tuple[int, int]]]`
                    A dictionary mapping cluster ids to lists of inclusive spans into the
                    sentence.
                coref_stacks : `DefaultDict[int, List[int]]`
                    Stacks for each cluster id to hold the start indices of active spans (spans
                    which we are inside of when processing a given word). Spans with the same id
                    can be nested, which is why we collect these opening spans on a stack, e.g:
                    [Greg, the baker who referred to [himself]_ID1 as 'the bread man']_ID1
                """
                if label != "-":
                    for segment in label.split("|"):
                        # The conll representation of coref spans allows spans to
                        # overlap. If spans end or begin at the same word, they are
                        # separated by a "|".
                        if segment[0] == "(":
                            # The span begins at this word.
                            if segment[-1] == ")":
                                # The span begins and ends at this word (single word span).
                                cluster_id = int(segment[1:-1])
                                clusters[cluster_id].append((word_index, word_index))
                            else:
                                # The span is starting, so we record the index of the word.
                                cluster_id = int(segment[1:])
                                coref_stacks[cluster_id].append(word_index)
                        else:
                            # The span for this id is ending, but didn't start at this word.
                            # Retrieve the start index from the document state and
                            # add the span to the clusters for this id.
                            cluster_id = int(segment[:-1])
                            start = coref_stacks[cluster_id].pop()
                            clusters[cluster_id].append((start, word_index))

            def _process_span_annotations_for_word(
                    annotations: List[str],
                    span_labels: List[List[str]],
                    current_span_labels: List[Optional[str]],
            ) -> None:
                """
                Given a sequence of different label types for a single word and the current
                span label we are inside, compute the BIO tag for each label and append to a list.
                # Parameters
                annotations : `List[str]`
                    A list of labels to compute BIO tags for.
                span_labels : `List[List[str]]`
                    A list of lists, one for each annotation, to incrementally collect
                    the BIO tags for a sequence.
                current_span_labels : `List[Optional[str]]`
                    The currently open span per annotation type, or `None` if there is no open span.
                """
                for annotation_index, annotation in enumerate(annotations):
                    # strip all bracketing information to
                    # get the actual propbank label.
                    label = annotation.strip("()*")

                    if "(" in annotation:
                        # Entering into a span for a particular semantic role label.
                        # We append the label and set the current span for this annotation.
                        bio_label = "B-" + label
                        span_labels[annotation_index].append(bio_label)
                        current_span_labels[annotation_index] = label
                    elif current_span_labels[annotation_index] is not None:
                        # If there's no '(' token, but the current_span_label is not None,
                        # then we are inside a span.
                        bio_label = "I-" + current_span_labels[annotation_index]
                        span_labels[annotation_index].append(bio_label)
                    else:
                        # We're outside a span.
                        span_labels[annotation_index].append("O")
                    # Exiting a span, so we reset the current span label for this annotation.
                    if ")" in annotation:
                        current_span_labels[annotation_index] = None

            def _conll_rows_to_sentence(conll_rows: List[str]) -> Dict:
                document_id: str = None
                sentence_id: int = None
                # The words in the sentence.
                sentence: List[str] = []
                # The pos tags of the words in the sentence.
                pos_tags: List[str] = []
                # the pieces of the parse tree.
                parse_pieces: List[str] = []
                # The lemmatised form of the words in the sentence which
                # have SRL or word sense information.
                predicate_lemmas: List[str] = []
                # The FrameNet ID of the predicate.
                predicate_framenet_ids: List[str] = []
                # The sense of the word, if available.
                word_senses: List[float] = []
                # The current speaker, if available.
                speakers: List[str] = []

                verbal_predicates: List[str] = []
                span_labels: List[List[str]] = []
                current_span_labels: List[str] = []

                # Cluster id -> List of (start_index, end_index) spans.
                clusters: DefaultDict[int, List[Tuple[int, int]]] = defaultdict(list)
                # Cluster id -> List of start_indices which are open for this id.
                coref_stacks: DefaultDict[int, List[int]] = defaultdict(list)

                for index, row in enumerate(conll_rows):
                    conll_components = row.split()

                    document_id = conll_components[0]
                    sentence_id = int(conll_components[1])
                    word = conll_components[3]
                    pos_tag = conll_components[4]
                    parse_piece = conll_components[5]

                    # Replace brackets in text and pos tags
                    # with a different token for parse trees.
                    if pos_tag != "XX" and word != "XX":
                        if word == "(":
                            parse_word = "-LRB-"
                        elif word == ")":
                            parse_word = "-RRB-"
                        else:
                            parse_word = word
                        if pos_tag == "(":
                            pos_tag = "-LRB-"
                        if pos_tag == ")":
                            pos_tag = "-RRB-"
                        (left_brackets, right_hand_side) = parse_piece.split("*")
                        # only keep ')' if there are nested brackets with nothing in them.
                        right_brackets = right_hand_side.count(")") * ")"
                        parse_piece = f"{left_brackets} ({pos_tag} {parse_word}) {right_brackets}"
                    else:
                        # There are some bad annotations in the CONLL data.
                        # They contain no information, so to make this explicit,
                        # we just set the parse piece to be None which will result
                        # in the overall parse tree being None.
                        parse_piece = None

                    lemmatised_word = conll_components[6]
                    framenet_id = conll_components[7]
                    word_sense = conll_components[8]
                    speaker = conll_components[9]

                    if not span_labels:
                        # If this is the first word in the sentence, create
                        # empty lists to collect the NER and SRL BIO labels.
                        # We can't do this upfront, because we don't know how many
                        # components we are collecting, as a sentence can have
                        # variable numbers of SRL frames.
                        span_labels = [[] for _ in conll_components[10:-1]]
                        # Create variables representing the current label for each label
                        # sequence we are collecting.
                        current_span_labels = [None for _ in conll_components[10:-1]]

                    _process_span_annotations_for_word(conll_components[10:-1], span_labels,
                                                            current_span_labels)

                    # If any annotation marks this word as a verb predicate,
                    # we need to record its index. This also has the side effect
                    # of ordering the verbal predicates by their location in the
                    # sentence, automatically aligning them with the annotations.
                    word_is_verbal_predicate = any("(V" in x for x in conll_components[11:-1])
                    if word_is_verbal_predicate:
                        verbal_predicates.append(word)

                    _process_coref_span_annotations_for_word(conll_components[-1], index, clusters,
                                                                  coref_stacks)

                    sentence.append(word)
                    pos_tags.append(pos_tag)
                    parse_pieces.append(parse_piece)
                    predicate_lemmas.append(lemmatised_word if lemmatised_word != "-" else None)
                    predicate_framenet_ids.append(framenet_id if framenet_id != "-" else None)
                    word_senses.append(float(word_sense) if word_sense != "-" else None)
                    speakers.append(speaker if speaker != "-" else None)

                named_entities = span_labels[0]
                srl_frames = [(predicate, labels) for predicate, labels in zip(verbal_predicates, span_labels[1:])]

                if all(parse_pieces):
                    parse_tree = "".join(parse_pieces)
                else:
                    parse_tree = None
                coref_span_tuples = {(cluster_id, span) for cluster_id, span_list in clusters.items() for span in
                                     span_list}
                return {
                    "document_id": document_id,
                    "sentence_id": sentence_id,
                    "sentence": sentence,
                    "pos_tags": pos_tags,
                    "parse_tree": parse_tree,
                    "predicate_lemmas": predicate_lemmas,
                    "predicate_framenet_ids": predicate_framenet_ids,
                    "word_senses": word_senses,
                    "speakers": speakers,
                    "named_entities": named_entities,
                    "srl_frames": srl_frames,
                    "coref_span_tuples": coref_span_tuples
                }

            def dataset_document_iterator(file_path: str) -> Iterator[List]:
                """
                An iterator over CONLL formatted files which yields documents, regardless
                of the number of document annotations in a particular file. This is useful
                for conll data which has been preprocessed, such as the preprocessing which
                takes place for the 2012 CONLL Coreference Resolution task.
                """
                with open(file_path, "r", encoding="utf8") as open_file:
                    conll_rows = []
                    document: List = []
                    for line in open_file:
                        line = line.strip()
                        if line != "" and not line.startswith("#"):
                            # Non-empty line. Collect the annotation.
                            conll_rows.append(line)
                        else:
                            if conll_rows:
                                document.append(_conll_rows_to_sentence(conll_rows))
                                conll_rows = []
                        if line.startswith("#end document"):
                            yield document
                            document = []
                    if document:
                        # Collect any stragglers or files which might not
                        # have the '#end document' format for the end of the file.
                        yield document

            def sentence_iterator(file_path: str) -> Iterator:
                """
                An iterator over the sentences in an individual CONLL formatted file.
                """
                for document in dataset_document_iterator(file_path):
                    for sentence in document:
                        yield sentence

            for split in ["train", "development", "test"]:
                split_dir = os.path.join(data_folder, f"conll-2012/{version}/data/{split}/data/{language}")
                conll_files = sorted(glob.glob(os.path.join(split_dir, "**/*gold_conll"), recursive=True))

                if not os.path.exists(data_folder / f"splits/{version}/{language}"):
                    os.makedirs(data_folder / f"splits/{version}/{language}")

                log.info(f"Generating {split} split for {version}/{language}")
                with open(data_folder / f"splits/{version}/{language}/{split}", "w") as f:
                    for idx, conll_file in enumerate(conll_files):
                        for sent in sentence_iterator(conll_file):
                            for token, pos_tag, ner_tag in zip(sent["sentence"], sent["pos_tags"], sent["named_entities"]):
                                f.write(token + "\t" + pos_tag + "\t" + ner_tag + "\n")
                            f.write("\n")


        super(ONTONOTES, self).__init__(
            data_folder / f"splits/{version}/{language}",
            column_format=column_format,
            in_memory=in_memory,
            column_delimiter="\t",
            **corpusargs
        )

=======
class ONTONOTES(MultiFileColumnCorpus):
    archive_url = "https://data.mendeley.com/public-files/datasets/zmycy7t9h9/files/b078e1c4-f7a4-4427-be7f-9389967831ef/file_downloaded"

    def __init__(
        self,
        base_path: Union[str, Path] = None,
        version: str = "v4",
        language: str = "english",
        domain: Union[None, str, List[str], Dict[str, Union[None, str, List[str]]]] = None,
        in_memory: bool = True,
        **corpusargs,
    ):
        assert version in ["v4", "v12"]
        if version == "v12":
            assert language == "english"
        else:
            assert language in ["english", "chinese", "arabic"]

        column_format = {0: "text", 1: "pos", 2: "ner"}

        processed_data_path = self._ensure_data_processed(base_path, language, version)

        kw = dict(version=version, language=language, domain=domain, processed_data_path=processed_data_path)

        dev_files = list(self._get_processed_file_paths(split="development", **kw))
        train_files = list(self._get_processed_file_paths(split="train", **kw))
        test_files = list(self._get_processed_file_paths(split="test", **kw))

        super(ONTONOTES, self).__init__(
            dev_files=dev_files,
            train_files=train_files,
            test_files=test_files,
            name="/".join((self.__class__.__name__, language, version)),
            column_format=column_format,
            in_memory=in_memory,
            column_delimiter="\t",
            **corpusargs,
        )

    @classmethod
    def get_available_domains(
        cls,
        base_path: Union[str, Path] = None,
        version: str = "v4",
        language: str = "english",
        split: str = "train",
    ) -> List[str]:
        processed_data_path = cls._ensure_data_processed(base_path=base_path, language=language, version=version)

        processed_split_path = processed_data_path / "splits" / version / language / split

        return [domain_path.name for domain_path in processed_split_path.iterdir()]

    @classmethod
    def _get_processed_file_paths(
        cls,
        processed_data_path: Path,
        split: str = "train",
        version: str = "v4",
        language: str = "english",
        domain: Union[str, List[str], Dict[str, Union[None, str, List[str]]]] = None,
    ) -> Iterable[Path]:
        processed_split_path = processed_data_path / "splits" / version / language / split

        if domain is None:
            # use all domains
            assert processed_split_path.exists(), f"Processed data not found (expected at: {processed_split_path})"
            yield from sorted(filter(os.path.isfile, processed_split_path.rglob("*")))

        elif isinstance(domain, str):
            domain_path = processed_split_path / domain
            assert domain_path.exists(), f"Processed data not found (expected at: {domain_path})"
            yield from sorted(filter(os.path.isfile, domain_path.rglob("*")))

        elif isinstance(domain, list):
            for d in domain:
                domain_path = processed_split_path / d
                assert domain_path.exists(), f"Processed data not found (expected at: {domain_path})"
                yield from sorted(filter(os.path.isfile, domain_path.rglob("*")))

        else:
            assert isinstance(domain, dict)

            for d, sources in domain.items():
                domain_path = processed_split_path / d

                assert domain_path.exists(), f"Processed data not found (expected at: {domain_path})"

                if sources is None:
                    yield from sorted(domain_path.rglob("*"))

                elif isinstance(sources, str):
                    source_path = domain_path / sources
                    assert source_path.exists(), f"Processed data not found (expected at: {source_path})"
                    yield source_path

                else:
                    assert isinstance(sources, list)

                    for s in sources:
                        source_path = domain_path / s
                        assert source_path.exists(), f"Processed data not found (expected at: {source_path})"
                        yield source_path

    @classmethod
    def _ensure_data_processed(cls, base_path, language: str, version: str):
        raw_data_path = cls._ensure_data_downloaded(base_path)

        if not base_path:
            base_path = flair.cache_root / "datasets"
        else:
            base_path = Path(base_path)

        dataset_name = cls.__name__.lower()

        processed_data_path = base_path / dataset_name

        processed_split_path = processed_data_path / "splits" / version / language

        if not processed_split_path.exists():
            log.info(f"OntoNotes splits for {version}/{language} have not been generated yet, generating it now.")

            for split in ["train", "development", "test"]:
                log.info(f"Generating {split} split for {version}/{language}")

                raw_split_path = raw_data_path / version / "data" / split / "data" / language / "annotations"

                # iter over all domains / sources and create target files

                for raw_domain_path in raw_split_path.iterdir():
                    for raw_source_path in raw_domain_path.iterdir():
                        conll_files = sorted(raw_source_path.rglob("*gold_conll"))

                        processed_source_path = (
                            processed_split_path / split / raw_domain_path.name / raw_source_path.name
                        )
                        processed_source_path.parent.mkdir(parents=True, exist_ok=True)

                        with open(processed_source_path, "w") as f:
                            for conll_file in conll_files:
                                for sent in cls.sentence_iterator(conll_file):
                                    if language == "arabic":
                                        trimmed_sentence = [_sent.split("#")[0] for _sent in sent["sentence"]]
                                        sent["sentence"] = trimmed_sentence
                                    for row in zip(sent["sentence"], sent["pos_tags"], sent["named_entities"]):
                                        f.write("\t".join(row) + "\n")
                                    f.write("\n")
        return processed_data_path

    @classmethod
    def _ensure_data_downloaded(cls, base_path: Union[str, Path] = None) -> Path:
        if not base_path:
            base_path = flair.cache_root / "datasets"
        else:
            base_path = Path(base_path)

        data_folder = base_path / "conll-2012"

        if not data_folder.exists():
            unpack_file(cached_path(cls.archive_url, data_folder), data_folder.parent, "zip", False)

        return data_folder

    @classmethod
    def _process_coref_span_annotations_for_word(
        cls,
        label: str,
        word_index: int,
        clusters: DefaultDict[int, List[Tuple[int, int]]],
        coref_stacks: DefaultDict[int, List[int]],
    ) -> None:
        """
        For a given coref label, add it to a currently open span(s), complete a span(s) or
        ignore it, if it is outside of all spans. This method mutates the clusters and coref_stacks
        dictionaries.
        # Parameters
        label : `str`
            The coref label for this word.
        word_index : `int`
            The word index into the sentence.
        clusters : `DefaultDict[int, List[Tuple[int, int]]]`
            A dictionary mapping cluster ids to lists of inclusive spans into the
            sentence.
        coref_stacks : `DefaultDict[int, List[int]]`
            Stacks for each cluster id to hold the start indices of active spans (spans
            which we are inside of when processing a given word). Spans with the same id
            can be nested, which is why we collect these opening spans on a stack, e.g:
            [Greg, the baker who referred to [himself]_ID1 as 'the bread man']_ID1
        """
        if label != "-":
            for segment in label.split("|"):
                # The conll representation of coref spans allows spans to
                # overlap. If spans end or begin at the same word, they are
                # separated by a "|".
                if segment[0] == "(":
                    # The span begins at this word.
                    if segment[-1] == ")":
                        # The span begins and ends at this word (single word span).
                        cluster_id = int(segment[1:-1])
                        clusters[cluster_id].append((word_index, word_index))
                    else:
                        # The span is starting, so we record the index of the word.
                        cluster_id = int(segment[1:])
                        coref_stacks[cluster_id].append(word_index)
                else:
                    # The span for this id is ending, but didn't start at this word.
                    # Retrieve the start index from the document state and
                    # add the span to the clusters for this id.
                    cluster_id = int(segment[:-1])
                    start = coref_stacks[cluster_id].pop()
                    clusters[cluster_id].append((start, word_index))

    @classmethod
    def _process_span_annotations_for_word(
        cls,
        annotations: List[str],
        span_labels: List[List[str]],
        current_span_labels: List[Optional[str]],
    ) -> None:
        """
        Given a sequence of different label types for a single word and the current
        span label we are inside, compute the BIO tag for each label and append to a list.
        # Parameters
        annotations : `List[str]`
            A list of labels to compute BIO tags for.
        span_labels : `List[List[str]]`
            A list of lists, one for each annotation, to incrementally collect
            the BIO tags for a sequence.
        current_span_labels : `List[Optional[str]]`
            The currently open span per annotation type, or `None` if there is no open span.
        """
        for annotation_index, annotation in enumerate(annotations):
            # strip all bracketing information to
            # get the actual propbank label.
            label = annotation.strip("()*")

            if "(" in annotation:
                # Entering into a span for a particular semantic role label.
                # We append the label and set the current span for this annotation.
                bio_label = "B-" + label
                span_labels[annotation_index].append(bio_label)
                current_span_labels[annotation_index] = label
            elif current_span_labels[annotation_index] is not None:
                # If there's no '(' token, but the current_span_label is not None,
                # then we are inside a span.
                bio_label = "I-" + cast(str, current_span_labels[annotation_index])
                span_labels[annotation_index].append(bio_label)
            else:
                # We're outside a span.
                span_labels[annotation_index].append("O")
            # Exiting a span, so we reset the current span label for this annotation.
            if ")" in annotation:
                current_span_labels[annotation_index] = None

    @classmethod
    def _conll_rows_to_sentence(cls, conll_rows: List[str]) -> Dict:
        document_id: str
        sentence_id: int
        # The words in the sentence.
        sentence: List[str] = []
        # The pos tags of the words in the sentence.
        pos_tags: List[str] = []
        # the pieces of the parse tree.
        parse_pieces: List[Optional[str]] = []
        # The lemmatised form of the words in the sentence which
        # have SRL or word sense information.
        predicate_lemmas: List[Optional[str]] = []
        # The FrameNet ID of the predicate.
        predicate_framenet_ids: List[Optional[str]] = []
        # The sense of the word, if available.
        word_senses: List[Optional[float]] = []
        # The current speaker, if available.
        speakers: List[Optional[str]] = []

        verbal_predicates: List[str] = []
        span_labels: List[List[str]] = []
        current_span_labels: List[Optional[str]] = []

        # Cluster id -> List of (start_index, end_index) spans.
        clusters: DefaultDict[int, List[Tuple[int, int]]] = defaultdict(list)
        # Cluster id -> List of start_indices which are open for this id.
        coref_stacks: DefaultDict[int, List[int]] = defaultdict(list)

        for index, row in enumerate(conll_rows):
            conll_components = row.split()

            document_id = conll_components[0]
            sentence_id = int(conll_components[1])
            word = conll_components[3]
            pos_tag = conll_components[4]

            parse_piece: Optional[str]

            # Replace brackets in text and pos tags
            # with a different token for parse trees.
            if pos_tag != "XX" and word != "XX":
                if word == "(":
                    parse_word = "-LRB-"
                elif word == ")":
                    parse_word = "-RRB-"
                else:
                    parse_word = word
                if pos_tag == "(":
                    pos_tag = "-LRB-"
                if pos_tag == ")":
                    pos_tag = "-RRB-"
                (left_brackets, right_hand_side) = conll_components[5].split("*")
                # only keep ')' if there are nested brackets with nothing in them.
                right_brackets = right_hand_side.count(")") * ")"
                parse_piece = f"{left_brackets} ({pos_tag} {parse_word}) {right_brackets}"
            else:
                # There are some bad annotations in the CONLL data.
                # They contain no information, so to make this explicit,
                # we just set the parse piece to be None which will result
                # in the overall parse tree being None.
                parse_piece = None

            lemmatised_word = conll_components[6]
            framenet_id = conll_components[7]
            word_sense = conll_components[8]
            speaker = conll_components[9]

            if not span_labels:
                # If this is the first word in the sentence, create
                # empty lists to collect the NER and SRL BIO labels.
                # We can't do this upfront, because we don't know how many
                # components we are collecting, as a sentence can have
                # variable numbers of SRL frames.
                span_labels = [[] for _ in conll_components[10:-1]]
                # Create variables representing the current label for each label
                # sequence we are collecting.
                current_span_labels = [None for _ in conll_components[10:-1]]

            cls._process_span_annotations_for_word(conll_components[10:-1], span_labels, current_span_labels)

            # If any annotation marks this word as a verb predicate,
            # we need to record its index. This also has the side effect
            # of ordering the verbal predicates by their location in the
            # sentence, automatically aligning them with the annotations.
            word_is_verbal_predicate = any("(V" in x for x in conll_components[11:-1])
            if word_is_verbal_predicate:
                verbal_predicates.append(word)

            cls._process_coref_span_annotations_for_word(conll_components[-1], index, clusters, coref_stacks)

            sentence.append(word)
            pos_tags.append(pos_tag)
            parse_pieces.append(parse_piece)
            predicate_lemmas.append(lemmatised_word if lemmatised_word != "-" else None)
            predicate_framenet_ids.append(framenet_id if framenet_id != "-" else None)
            word_senses.append(float(word_sense) if word_sense != "-" else None)
            speakers.append(speaker if speaker != "-" else None)

        named_entities = span_labels[0]
        srl_frames = [(predicate, labels) for predicate, labels in zip(verbal_predicates, span_labels[1:])]

        if all(parse_pieces):
            # this would not be reached if parse_pieces contained None, hence the cast
            parse_tree = "".join(cast(List[str], parse_pieces))
        else:
            parse_tree = None
        coref_span_tuples = {(cluster_id, span) for cluster_id, span_list in clusters.items() for span in span_list}
        return {
            "document_id": document_id,
            "sentence_id": sentence_id,
            "sentence": sentence,
            "pos_tags": pos_tags,
            "parse_tree": parse_tree,
            "predicate_lemmas": predicate_lemmas,
            "predicate_framenet_ids": predicate_framenet_ids,
            "word_senses": word_senses,
            "speakers": speakers,
            "named_entities": named_entities,
            "srl_frames": srl_frames,
            "coref_span_tuples": coref_span_tuples,
        }

    @classmethod
    def dataset_document_iterator(cls, file_path: Union[Path, str]) -> Iterator[List]:
        """
        An iterator over CONLL formatted files which yields documents, regardless
        of the number of document annotations in a particular file. This is useful
        for conll data which has been preprocessed, such as the preprocessing which
        takes place for the 2012 CONLL Coreference Resolution task.
        """
        with open(file_path, "r", encoding="utf8") as open_file:
            conll_rows = []
            document: List = []
            for line in open_file:
                line = line.strip()
                if line != "" and not line.startswith("#"):
                    # Non-empty line. Collect the annotation.
                    conll_rows.append(line)
                else:
                    if conll_rows:
                        document.append(cls._conll_rows_to_sentence(conll_rows))
                        conll_rows = []
                if line.startswith("#end document"):
                    yield document
                    document = []
            if document:
                # Collect any stragglers or files which might not
                # have the '#end document' format for the end of the file.
                yield document

    @classmethod
    def sentence_iterator(cls, file_path: Union[Path, str]) -> Iterator:
        """
        An iterator over the sentences in an individual CONLL formatted file.
        """
        for document in cls.dataset_document_iterator(file_path):
            for sentence in document:
                yield sentence

>>>>>>> 10c4b92a

class CONLL_03(ColumnCorpus):
    def __init__(
        self,
        base_path: Union[str, Path] = None,
        column_format={0: "text", 1: "pos", 3: "ner"},
        in_memory: bool = True,
        **corpusargs,
    ):
        """
        Initialize the CoNLL-03 corpus. This is only possible if you've manually downloaded it to your machine.
        Obtain the corpus from https://www.clips.uantwerpen.be/conll2003/ner/ and put the eng.testa, .testb, .train
        files in a folder called 'conll_03'. Then set the base_path parameter in the constructor to the path to the
        parent directory where the conll_03 folder resides.
        If using entity linking, the conll03 dateset is reduced by about 20 Documents, which are not part of the yago dataset.
        :param base_path: Path to the CoNLL-03 corpus (i.e. 'conll_03' folder) on your machine
        POS tags or chunks respectively
        :param in_memory: If True, keeps dataset in memory giving speedups in training.
        :param document_as_sequence: If True, all sentences of a document are read into a single Sentence object
        """
        if not base_path:
            base_path = flair.cache_root / "datasets"
        else:
            base_path = Path(base_path)

        # this dataset name
        dataset_name = self.__class__.__name__.lower()

        data_folder = base_path / dataset_name

        # check if data there
        if not data_folder.exists():
            log.warning("-" * 100)
            log.warning(f'WARNING: CoNLL-03 dataset not found at "{data_folder}".')
            log.warning(
                'Instructions for obtaining the data can be found here: https://www.clips.uantwerpen.be/conll2003/ner/"'
            )
            log.warning("-" * 100)

        super(CONLL_03, self).__init__(
            data_folder,
            column_format=column_format,
            in_memory=in_memory,
            document_separator_token="-DOCSTART-",
            **corpusargs,
        )


class CONLL_03_GERMAN(ColumnCorpus):
    def __init__(
        self,
        base_path: Union[str, Path] = None,
        in_memory: bool = True,
        **corpusargs,
    ):
        """
        Initialize the CoNLL-03 corpus for German. This is only possible if you've manually downloaded it to your machine.
        Obtain the corpus from https://www.clips.uantwerpen.be/conll2003/ner/ and put the respective files in a folder called
        'conll_03_german'. Then set the base_path parameter in the constructor to the path to the parent directory where
        the conll_03_german folder resides.
        :param base_path: Path to the CoNLL-03 corpus (i.e. 'conll_03_german' folder) on your machine
        word lemmas, POS tags or chunks respectively
        :param in_memory: If True, keeps dataset in memory giving speedups in training.
        :param document_as_sequence: If True, all sentences of a document are read into a single Sentence object
        """
        if not base_path:
            base_path = flair.cache_root / "datasets"
        else:
            base_path = Path(base_path)

        # column format
        columns = {0: "text", 1: "lemma", 2: "pos", 3: "np", 4: "ner"}

        # this dataset name
        dataset_name = self.__class__.__name__.lower()

        data_folder = base_path / dataset_name

        # check if data there
        if not data_folder.exists():
            log.warning("-" * 100)
            log.warning(f'WARNING: CoNLL-03 dataset not found at "{data_folder}".')
            log.warning(
                'Instructions for obtaining the data can be found here: https://www.clips.uantwerpen.be/conll2003/ner/"'
            )
            log.warning("-" * 100)

        super(CONLL_03_GERMAN, self).__init__(
            data_folder,
            columns,
            in_memory=in_memory,
            document_separator_token="-DOCSTART-",
            **corpusargs,
        )


class CONLL_03_DUTCH(ColumnCorpus):
    def __init__(
        self,
        base_path: Union[str, Path] = None,
        in_memory: bool = True,
        **corpusargs,
    ):
        """
        Initialize the CoNLL-03 corpus for Dutch. The first time you call this constructor it will automatically
        download the dataset.
        :param base_path: Default is None, meaning that corpus gets auto-downloaded and loaded. You can override this
        to point to a different folder but typically this should not be necessary.
        POS tags instead
        :param in_memory: If True, keeps dataset in memory giving speedups in training.
        :param document_as_sequence: If True, all sentences of a document are read into a single Sentence object
        """
        if not base_path:
            base_path = flair.cache_root / "datasets"
        else:
            base_path = Path(base_path)

        # column format
        columns = {0: "text", 1: "pos", 2: "ner"}

        # this dataset name
        dataset_name = self.__class__.__name__.lower()

        data_folder = base_path / dataset_name

        # download data if necessary
        conll_02_path = "https://www.clips.uantwerpen.be/conll2002/ner/data/"

        # download files if not present locally
        cached_path(f"{conll_02_path}ned.testa", data_folder / "raw")
        cached_path(f"{conll_02_path}ned.testb", data_folder / "raw")
        cached_path(f"{conll_02_path}ned.train", data_folder / "raw")

        # we need to slightly modify the original files by adding some new lines after document separators
        train_data_file = data_folder / "train.txt"
        if not train_data_file.is_file():
            self.__offset_docstarts(data_folder / "raw" / "ned.train", data_folder / "train.txt")
            self.__offset_docstarts(data_folder / "raw" / "ned.testa", data_folder / "dev.txt")
            self.__offset_docstarts(data_folder / "raw" / "ned.testb", data_folder / "test.txt")

        super(CONLL_03_DUTCH, self).__init__(
            data_folder,
            columns,
            train_file="train.txt",
            dev_file="dev.txt",
            test_file="test.txt",
            encoding="latin-1",
            in_memory=in_memory,
            document_separator_token="-DOCSTART-",
            **corpusargs,
        )

    @staticmethod
    def __offset_docstarts(file_in: Union[str, Path], file_out: Union[str, Path]):
        with open(file_in, "r", encoding="latin-1") as f:
            lines = f.readlines()
        with open(file_out, "w", encoding="latin-1") as f:
            for line in lines:
                f.write(line)
                if line.startswith("-DOCSTART-"):
                    f.write("\n")


class CONLL_03_SPANISH(ColumnCorpus):
    def __init__(
        self,
        base_path: Union[str, Path] = None,
        in_memory: bool = True,
        **corpusargs,
    ):
        """
        Initialize the CoNLL-03 corpus for Spanish. The first time you call this constructor it will automatically
        download the dataset.
        :param base_path: Default is None, meaning that corpus gets auto-downloaded and loaded. You can override this
        to point to a different folder but typically this should not be necessary.
        :param in_memory: If True, keeps dataset in memory giving speedups in training.
        :param document_as_sequence: If True, all sentences of a document are read into a single Sentence object
        """
        if not base_path:
            base_path = flair.cache_root / "datasets"
        else:
            base_path = Path(base_path)

        # column format
        columns = {0: "text", 1: "ner"}

        # this dataset name
        dataset_name = self.__class__.__name__.lower()

        data_folder = base_path / dataset_name

        # download data if necessary
        conll_02_path = "https://www.clips.uantwerpen.be/conll2002/ner/data/"
        cached_path(f"{conll_02_path}esp.testa", Path("datasets") / dataset_name)
        cached_path(f"{conll_02_path}esp.testb", Path("datasets") / dataset_name)
        cached_path(f"{conll_02_path}esp.train", Path("datasets") / dataset_name)

        super(CONLL_03_SPANISH, self).__init__(
            data_folder,
            columns,
            encoding="latin-1",
            in_memory=in_memory,
            **corpusargs,
        )


class CONLL_2000(ColumnCorpus):
    def __init__(
        self,
        base_path: Union[str, Path] = None,
        in_memory: bool = True,
        **corpusargs,
    ):
        """
        Initialize the CoNLL-2000 corpus for English chunking.
        The first time you call this constructor it will automatically download the dataset.
        :param base_path: Default is None, meaning that corpus gets auto-downloaded and loaded. You can override this
        to point to a different folder but typically this should not be necessary.
        :param in_memory: If True, keeps dataset in memory giving speedups in training.
        """
        if not base_path:
            base_path = flair.cache_root / "datasets"
        else:
            base_path = Path(base_path)

        # column format
        columns = {0: "text", 1: "pos", 2: "np"}

        # this dataset name
        dataset_name = self.__class__.__name__.lower()

        data_folder = base_path / dataset_name

        # download data if necessary
        conll_2000_path = "https://www.clips.uantwerpen.be/conll2000/chunking/"
        data_file = flair.cache_root / "datasets" / dataset_name / "train.txt"
        if not data_file.is_file():
            cached_path(f"{conll_2000_path}train.txt.gz", Path("datasets") / dataset_name)
            cached_path(f"{conll_2000_path}test.txt.gz", Path("datasets") / dataset_name)
            import gzip
            import shutil

            with gzip.open(
                flair.cache_root / "datasets" / dataset_name / "train.txt.gz",
                "rb",
            ) as f_in:
                with open(
                    flair.cache_root / "datasets" / dataset_name / "train.txt",
                    "wb",
                ) as f_out:
                    shutil.copyfileobj(f_in, f_out)
            with gzip.open(flair.cache_root / "datasets" / dataset_name / "test.txt.gz", "rb") as f_in:
                with open(
                    flair.cache_root / "datasets" / dataset_name / "test.txt",
                    "wb",
                ) as f_out:
                    shutil.copyfileobj(f_in, f_out)

        super(CONLL_2000, self).__init__(
            data_folder,
            columns,
            in_memory=in_memory,
            **corpusargs,
        )


class WNUT_17(ColumnCorpus):
    def __init__(
        self,
        base_path: Union[str, Path] = None,
        in_memory: bool = True,
        **corpusargs,
    ):
        if not base_path:
            base_path = flair.cache_root / "datasets"
        else:
            base_path = Path(base_path)

        # column format
        columns = {0: "text", 1: "ner"}

        # this dataset name
        dataset_name = self.__class__.__name__.lower()

        data_folder = base_path / dataset_name

        # download data if necessary
        wnut_path = "https://noisy-text.github.io/2017/files/"
        cached_path(f"{wnut_path}wnut17train.conll", Path("datasets") / dataset_name)
        cached_path(f"{wnut_path}emerging.dev.conll", Path("datasets") / dataset_name)
        cached_path(f"{wnut_path}emerging.test.annotated", Path("datasets") / dataset_name)

        super(WNUT_17, self).__init__(
            data_folder,
            columns,
            in_memory=in_memory,
            **corpusargs,
        )


class FEWNERD(ColumnCorpus):
    def __init__(
        self,
        setting: str = "supervised",
        **corpusargs,
    ):
        assert setting in ["supervised", "inter", "intra"]

        base_path = flair.cache_root / "datasets"
        self.dataset_name = self.__class__.__name__.lower()
        self.data_folder = base_path / self.dataset_name / setting
        self.bio_format_data = base_path / self.dataset_name / setting / "bio_format"

        if not self.data_folder.exists():
            self._download(setting=setting)

        if not self.bio_format_data.exists():
            self._generate_splits(setting)

        super(FEWNERD, self).__init__(
            self.bio_format_data,
            column_format={0: "text", 1: "ner"},
            **corpusargs,
        )

    def _download(self, setting):
        _URLs = {
            "supervised": "https://cloud.tsinghua.edu.cn/f/09265750ae6340429827/?dl=1",
            "intra": "https://cloud.tsinghua.edu.cn/f/a0d3efdebddd4412b07c/?dl=1",
            "inter": "https://cloud.tsinghua.edu.cn/f/165693d5e68b43558f9b/?dl=1",
        }

        log.info(f"FewNERD ({setting}) dataset not found, downloading.")
        dl_path = _URLs[setting]
        dl_dir = cached_path(dl_path, Path("datasets") / self.dataset_name / setting)

        if setting not in os.listdir(self.data_folder):
            import zipfile

            from tqdm import tqdm

            log.info("FewNERD dataset has not been extracted yet, extracting it now. This might take a while.")
            with zipfile.ZipFile(dl_dir, "r") as zip_ref:
                for f in tqdm(zip_ref.namelist()):
                    if f.endswith("/"):
                        os.makedirs(self.data_folder / f)
                    else:
                        zip_ref.extract(f, path=self.data_folder)

    def _generate_splits(self, setting):
        log.info(
            f"FewNERD splits for {setting} have not been parsed into BIO format, parsing it now. This might take a while."
        )
        os.mkdir(self.bio_format_data)
        for split in os.listdir(self.data_folder / setting):
            with open(self.data_folder / setting / split, "r") as source:
                with open(self.bio_format_data / split, "w") as target:
                    previous_tag = None
                    for line in source:
                        if line == "" or line == "\n":
                            target.write("\n")
                        else:
                            token, tag = line.split("\t")
                            tag = tag.replace("\n", "")
                            if tag == "O":
                                target.write(token + "\t" + tag + "\n")
                            elif previous_tag != tag and tag != "O":
                                target.write(token + "\t" + "B-" + tag + "\n")
                            elif previous_tag == tag and tag != "O":
                                target.write(token + "\t" + "I-" + tag + "\n")
                            previous_tag = tag


class BIOSCOPE(ColumnCorpus):
    def __init__(
        self,
        base_path: Union[str, Path] = None,
        in_memory: bool = True,
        **corpusargs,
    ):
        if not base_path:
            base_path = flair.cache_root / "datasets"
        else:
            base_path = Path(base_path)

        # column format
        columns = {0: "text", 1: "tag"}

        # this dataset name
        dataset_name = self.__class__.__name__.lower()

        data_folder = base_path / dataset_name

        # download data if necessary
        bioscope_path = (
            "https://raw.githubusercontent.com/whoisjones/BioScopeSequenceLabelingData/master/sequence_labeled/"
        )
        cached_path(f"{bioscope_path}output.txt", Path("datasets") / dataset_name)

        super(BIOSCOPE, self).__init__(
            data_folder,
            columns,
            in_memory=in_memory,
            train_file="output.txt",
            **corpusargs,
        )


class NER_ARABIC_ANER(ColumnCorpus):
    def __init__(
        self,
        base_path: Union[str, Path] = None,
        in_memory: bool = True,
        document_as_sequence: bool = False,
        **corpusargs,
    ):
        """
        Initialize a preprocessed version of the Arabic Named Entity Recognition Corpus (ANERCorp) dataset available
        from https://github.com/EmnamoR/Arabic-named-entity-recognition/blob/master/ANERCorp.rar.
        http://curtis.ml.cmu.edu/w/courses/index.php/ANERcorp
        Column order is swapped
        The first time you call this constructor it will automatically download the dataset.
        :param base_path: Default is None, meaning that corpus gets auto-downloaded and loaded. You can override this
        to point to a different folder but typically this should not be necessary.
        :param in_memory: If True, keeps dataset in memory giving speedups in training.
        :param document_as_sequence: If True, all sentences of a document are read into a single Sentence object
        """
        if not base_path:
            base_path = flair.cache_root / "datasets"
        else:
            base_path = Path(base_path)

        # column format
        columns = {0: "text", 1: "ner"}

        # this dataset name
        dataset_name = self.__class__.__name__.lower()

        # default dataset folder is the cache root
        if not base_path:
            base_path = flair.cache_root / "datasets"
        data_folder = base_path / dataset_name

        # download data if necessary
        anercorp_path = "https://megantosh.s3.eu-central-1.amazonaws.com/ANERcorp/"
        # cached_path(f"{anercorp_path}test.txt", Path("datasets") / dataset_name)
        cached_path(f"{anercorp_path}train.txt", Path("datasets") / dataset_name)

        super(NER_ARABIC_ANER, self).__init__(
            data_folder,
            columns,
            encoding="utf-8",
            in_memory=in_memory,
            document_separator_token=None if not document_as_sequence else "-DOCSTART-",
            **corpusargs,
        )


class NER_ARABIC_AQMAR(ColumnCorpus):
    def __init__(
        self,
        base_path: Union[str, Path] = None,
        in_memory: bool = True,
        document_as_sequence: bool = False,
        **corpusargs,
    ):
        """
        Initialize a preprocessed and modified version of the American and Qatari Modeling of Arabic (AQMAR) dataset available
        from http://www.cs.cmu.edu/~ark/ArabicNER/AQMAR_Arabic_NER_corpus-1.0.zip.
        via http://www.cs.cmu.edu/~ark/AQMAR/

        - Modifications from original dataset: Miscellaneous tags (MIS0, MIS1, MIS2, MIS3) are merged to one tag "MISC" as these categories deviate across the original dataset
        - The 28 original Wikipedia articles are merged into a single file containing the articles in alphabetical order

        The first time you call this constructor it will automatically download the dataset.

        This dataset is licensed under a Creative Commons Attribution-ShareAlike 3.0 Unported License.
        please cite: "Behrang Mohit, Nathan Schneider, Rishav Bhowmick, Kemal Oflazer, and Noah A. Smith (2012),
        Recall-Oriented Learning of Named Entities in Arabic Wikipedia. Proceedings of EACL."

        :param base_path: Default is None, meaning that corpus gets auto-downloaded and loaded. You can override this to point to a different folder but typically this should not be necessary.
        :param in_memory: If True, keeps dataset in memory giving speedups in training.
        :param document_as_sequence: If True, all sentences of a document are read into a single Sentence object
        """
        if not base_path:
            base_path = flair.cache_root / "datasets"
        else:
            base_path = Path(base_path)

        # column format
        columns = {0: "text", 1: "ner"}

        # this dataset name
        dataset_name = self.__class__.__name__.lower()

        # default dataset folder is the cache root
        if not base_path:
            base_path = flair.cache_root / "datasets"
        data_folder = base_path / dataset_name

        # download data if necessary
        aqmar_path = "https://megantosh.s3.eu-central-1.amazonaws.com/AQMAR/"
        # cached_path(f"{anercorp_path}test.txt", Path("datasets") / dataset_name)
        cached_path(f"{aqmar_path}train.txt", Path("datasets") / dataset_name)

        super(NER_ARABIC_AQMAR, self).__init__(
            data_folder,
            columns,
            encoding="utf-8",
            in_memory=in_memory,
            document_separator_token=None if not document_as_sequence else "-DOCSTART-",
            **corpusargs,
        )


class NER_BASQUE(ColumnCorpus):
    def __init__(
        self,
        base_path: Union[str, Path] = None,
        in_memory: bool = True,
        **corpusargs,
    ):
        if not base_path:
            base_path = flair.cache_root / "datasets"
        else:
            base_path = Path(base_path)

        # column format
        columns = {0: "text", 1: "ner"}

        # this dataset name
        dataset_name = self.__class__.__name__.lower()

        data_folder = base_path / dataset_name

        # download data if necessary
        ner_basque_path = "http://ixa2.si.ehu.eus/eiec/"
        data_path = flair.cache_root / "datasets" / dataset_name
        data_file = data_path / "named_ent_eu.train"
        if not data_file.is_file():
            cached_path(f"{ner_basque_path}/eiec_v1.0.tgz", Path("datasets") / dataset_name)
            import shutil
            import tarfile

            with tarfile.open(
                flair.cache_root / "datasets" / dataset_name / "eiec_v1.0.tgz",
                "r:gz",
            ) as f_in:
                corpus_files = (
                    "eiec_v1.0/named_ent_eu.train",
                    "eiec_v1.0/named_ent_eu.test",
                )
                for corpus_file in corpus_files:
                    f_in.extract(corpus_file, data_path)
                    shutil.move(f"{data_path}/{corpus_file}", data_path)

        super(NER_BASQUE, self).__init__(
            data_folder,
            columns,
            in_memory=in_memory,
            **corpusargs,
        )


class NER_CHINESE_WEIBO(ColumnCorpus):
    def __init__(
        self,
        base_path: Union[str, Path] = None,
        in_memory: bool = True,
        document_as_sequence: bool = False,
        **corpusargs,
    ):
        """
        Initialize the WEIBO_NER corpus . The first time you call this constructor it will automatically
        download the dataset.
        :param base_path: Default is None, meaning that corpus gets auto-downloaded and loaded. You can override this
        to point to a different folder but typically this should not be necessary.
        POS tags instead
        :param in_memory: If True, keeps dataset in memory giving speedups in training.
        :param document_as_sequence: If True, all sentences of a document are read into a single Sentence object
        """
        if not base_path:
            base_path = flair.cache_root / "datasets"
        else:
            base_path = Path(base_path)

        # column format
        columns = {0: "text", 1: "ner"}

        # this dataset name
        dataset_name = self.__class__.__name__.lower()

        data_folder = base_path / dataset_name

        # download data if necessary
        weiboNER_conll_path = "https://raw.githubusercontent.com/87302380/WEIBO_NER/main/data/"
        cached_path(
            f"{weiboNER_conll_path}weiboNER_2nd_conll_format.train",
            Path("datasets") / dataset_name,
        )
        cached_path(
            f"{weiboNER_conll_path}weiboNER_2nd_conll_format.test",
            Path("datasets") / dataset_name,
        )
        cached_path(
            f"{weiboNER_conll_path}weiboNER_2nd_conll_format.dev",
            Path("datasets") / dataset_name,
        )

        super(NER_CHINESE_WEIBO, self).__init__(
            data_folder,
            columns,
            encoding="utf-8",
            in_memory=in_memory,
            train_file="weiboNER_2nd_conll_format.train",
            test_file="weiboNER_2nd_conll_format.test",
            dev_file="weiboNER_2nd_conll_format.dev",
            document_separator_token=None if not document_as_sequence else "-DOCSTART-",
            **corpusargs,
        )


class NER_DANISH_DANE(ColumnCorpus):
    def __init__(
        self,
        base_path: Union[str, Path] = None,
        in_memory: bool = True,
        **corpusargs,
    ):
        if not base_path:
            base_path = flair.cache_root / "datasets"
        else:
            base_path = Path(base_path)

        # column format
        columns = {1: "text", 3: "pos", 9: "ner"}

        # this dataset name
        dataset_name = self.__class__.__name__.lower()

        data_folder = base_path / dataset_name

        # download data if necessary
        data_path = flair.cache_root / "datasets" / dataset_name
        train_data_file = data_path / "ddt.train.conllu"
        if not train_data_file.is_file():
            temp_file = cached_path(
                "https://danlp.alexandra.dk/304bd159d5de/datasets/ddt.zip",
                Path("datasets") / dataset_name,
            )
            from zipfile import ZipFile

            with ZipFile(temp_file, "r") as zip_file:
                zip_file.extractall(path=data_path)

            # Remove CoNLL-U meta information in the last column
            for part in ["train", "dev", "test"]:
                lines = []
                data_file = "ddt.{}.conllu".format(part)
                with open(data_path / data_file, "r") as file:
                    for line in file:
                        if line.startswith("#") or line == "\n":
                            lines.append(line)
                        lines.append(line.replace("name=", "").replace("|SpaceAfter=No", ""))

                with open(data_path / data_file, "w") as file:
                    file.writelines(lines)

        super(NER_DANISH_DANE, self).__init__(
            data_folder,
            columns,
            in_memory=in_memory,
            comment_symbol="#",
            **corpusargs,
        )


class NER_ENGLISH_MOVIE_SIMPLE(ColumnCorpus):
    def __init__(
        self,
        base_path: Union[str, Path] = None,
        in_memory: bool = True,
        **corpusargs,
    ):
        """
        Initialize the eng corpus of the MIT Movie Corpus (it has simpler queries compared to the trivia10k13 corpus)
        in BIO format. The first time you call this constructor it will automatically download the dataset.
        :param base_path: Default is None, meaning that corpus gets auto-downloaded and loaded. You can override this
        to point to a different folder but typically this should not be necessary.
        POS tags instead
        :param in_memory: If True, keeps dataset in memory giving speedups in training.
        """
        # column format
        columns = {0: "ner", 1: "text"}

        # dataset name
        dataset_name = self.__class__.__name__.lower()

        # data folder: default dataset folder is the cache root
        if not base_path:
            base_path = flair.cache_root / "datasets"
        else:
            base_path = Path(base_path)
        data_folder = base_path / dataset_name

        # download data if necessary
        mit_movie_path = "https://groups.csail.mit.edu/sls/downloads/movie/"
        train_file = "engtrain.bio"
        test_file = "engtest.bio"
        cached_path(f"{mit_movie_path}{train_file}", Path("datasets") / dataset_name)
        cached_path(f"{mit_movie_path}{test_file}", Path("datasets") / dataset_name)

        super(NER_ENGLISH_MOVIE_SIMPLE, self).__init__(
            data_folder,
            columns,
            train_file=train_file,
            test_file=test_file,
            in_memory=in_memory,
            **corpusargs,
        )


class NER_ENGLISH_MOVIE_COMPLEX(ColumnCorpus):
    def __init__(
        self,
        base_path: Union[str, Path] = None,
        in_memory: bool = True,
        **corpusargs,
    ):
        """
        Initialize the trivia10k13 corpus of the MIT Movie Corpus (it has more complex queries compared to the eng corpus)
        in BIO format. The first time you call this constructor it will automatically download the dataset.
        :param base_path: Default is None, meaning that corpus gets auto-downloaded and loaded. You can override this
        to point to a different folder but typically this should not be necessary.
        POS tags instead
        :param in_memory: If True, keeps dataset in memory giving speedups in training.
        """
        # column format
        columns = {0: "ner", 1: "text"}

        # dataset name
        dataset_name = self.__class__.__name__.lower()

        # data folder: default dataset folder is the cache root
        if not base_path:
            base_path = flair.cache_root / "datasets"
        else:
            base_path = Path(base_path)
        data_folder = base_path / dataset_name

        # download data if necessary
        mit_movie_path = "https://groups.csail.mit.edu/sls/downloads/movie/"
        train_file = "trivia10k13train.bio"
        test_file = "trivia10k13test.bio"
        cached_path(f"{mit_movie_path}{train_file}", Path("datasets") / dataset_name)
        cached_path(f"{mit_movie_path}{test_file}", Path("datasets") / dataset_name)

        super(NER_ENGLISH_MOVIE_COMPLEX, self).__init__(
            data_folder,
            columns,
            train_file=train_file,
            test_file=test_file,
            in_memory=in_memory,
            **corpusargs,
        )


class NER_ENGLISH_SEC_FILLINGS(ColumnCorpus):
    """
    Initialize corpus of SEC-fillings annotated with English NER tags. See paper "Domain Adaption of Named Entity
    Recognition to Support Credit Risk Assessment" by Alvarado et al, 2015: https://aclanthology.org/U15-1010/
    :param base_path: Path to the CoNLL-03 corpus (i.e. 'conll_03' folder) on your machine
    POS tags or chunks respectively
    :param in_memory: If True, keeps dataset in memory giving speedups in training.
    :param document_as_sequence: If True, all sentences of a document are read into a single Sentence object
    """

    def __init__(
        self,
        base_path: Union[str, Path] = None,
        in_memory: bool = True,
        **corpusargs,
    ):
        if not base_path:
            base_path = flair.cache_root / "datasets"
        else:
            base_path = Path(base_path)

        # column format
        columns = {0: "text", 1: "pos", 3: "ner"}

        # this dataset name
        dataset_name = self.__class__.__name__.lower()

        data_folder = base_path / dataset_name

        # download data if necessary
        SEC_FILLINGS_Path = "https://raw.githubusercontent.com/juand-r/entity-recognition-datasets/master/data/SEC-filings/CONLL-format/data/"
        cached_path(f"{SEC_FILLINGS_Path}test/FIN3.txt", Path("datasets") / dataset_name)
        cached_path(f"{SEC_FILLINGS_Path}train/FIN5.txt", Path("datasets") / dataset_name)

        super(NER_ENGLISH_SEC_FILLINGS, self).__init__(
            data_folder,
            columns,
            encoding="utf-8",
            in_memory=in_memory,
            train_file="FIN5.txt",
            test_file="FIN3.txt",
            skip_first_line=True,
            **corpusargs,
        )


class NER_ENGLISH_RESTAURANT(ColumnCorpus):
    def __init__(
        self,
        base_path: Union[str, Path] = None,
        in_memory: bool = True,
        **corpusargs,
    ):
        """
        Initialize the experimental MIT Restaurant corpus available on https://groups.csail.mit.edu/sls/downloads/restaurant/.
        The first time you call this constructor it will automatically download the dataset.
        :param base_path: Default is None, meaning that corpus gets auto-downloaded and loaded. You can override this
        to point to a different folder but typically this should not be necessary.
        POS tags instead
        :param in_memory: If True, keeps dataset in memory giving speedups in training.
        :param document_as_sequence: If True, all sentences of a document are read into a single Sentence object
        """
        if not base_path:
            base_path = flair.cache_root / "datasets"
        else:
            base_path = Path(base_path)

        # column format
        columns = {0: "text", 1: "ner"}

        # this dataset name
        dataset_name = self.__class__.__name__.lower()

        data_folder = base_path / dataset_name

        # download data if necessary
        mit_restaurants_path = "https://megantosh.s3.eu-central-1.amazonaws.com/MITRestoCorpus/"
        cached_path(f"{mit_restaurants_path}test.txt", Path("datasets") / dataset_name)
        cached_path(f"{mit_restaurants_path}train.txt", Path("datasets") / dataset_name)

        super(NER_ENGLISH_RESTAURANT, self).__init__(
            data_folder,
            columns,
            encoding="latin-1",
            in_memory=in_memory,
            **corpusargs,
        )


class NER_ENGLISH_STACKOVERFLOW(ColumnCorpus):
    def __init__(
        self,
        base_path: Union[str, Path] = None,
        in_memory: bool = True,
        **corpusargs,
    ):
        """
        Initialize the STACKOVERFLOW_NER corpus. The first time you call this constructor it will automatically
        download the dataset.
        :param base_path: Default is None, meaning that corpus gets auto-downloaded and loaded. You can override this
        to point to a different folder but typically this should not be necessary.
        POS tags instead
        :param in_memory: If True, keeps dataset in memory giving speedups in training.
        :param document_as_sequence: If True, all sentences of a document are read into a single Sentence object
        """
        if not base_path:
            base_path = flair.cache_root / "datasets"
        else:
            base_path = Path(base_path)

        """
        The Datasets are represented in the Conll format.
           In this format each line of the Dataset is in the following format:
           <word>+"\t"+<NE>"\t"+<word>+"\t"<markdown>
           The end of sentence is marked with an empty line.
           In each line NE represented the human annotated named entity
           and <markdown> represented the code tags provided by the users who wrote the posts.
           """
        # column format
        columns = {0: "word", 1: "ner", 3: "markdown"}

        # entity_mapping
        entity_mapping = {
            "Library_Function": "Function",
            "Function_Name": "Function",
            "Class_Name": "Class",
            "Library_Class": "Class",
            "Organization": "Website",
            "Library_Variable": "Variable",
            "Variable_Name": "Variable",
            "Error_Name": "O",
            "Keyboard_IP": "O",
            "Value": "O",
            "Output_Block": "O",
        }

        # this dataset name
        dataset_name = self.__class__.__name__.lower()

        data_folder = base_path / dataset_name

        # download data if necessary
        STACKOVERFLOW_NER_path = "https://raw.githubusercontent.com/jeniyat/StackOverflowNER/master/resources/annotated_ner_data/StackOverflow/"

        # data validation
        banned_sentences = [
            "code omitted for annotation",
            "omitted for annotation",
            "CODE_BLOCK :",
            "OP_BLOCK :",
            "Question_URL :",
            "Question_ID :",
        ]

        files = ["train", "test", "dev"]

        for file in files:
            questions = 0
            answers = 0

            cached_path(f"{STACKOVERFLOW_NER_path}{file}.txt", Path("datasets") / dataset_name)
            for line in open(data_folder / (file + ".txt"), mode="r", encoding="utf-8"):
                if line.startswith("Question_ID"):
                    questions += 1

                if line.startswith("Answer_to_Question_ID"):
                    answers += 1
            log.info(f"File {file} has {questions} questions and {answers} answers.")

        super(NER_ENGLISH_STACKOVERFLOW, self).__init__(
            data_folder,
            columns,
            train_file="train.txt",
            test_file="test.txt",
            dev_file="dev.txt",
            encoding="utf-8",
            banned_sentences=banned_sentences,
            in_memory=in_memory,
            label_name_map=entity_mapping,
            **corpusargs,
        )


class NER_ENGLISH_TWITTER(ColumnCorpus):
    def __init__(
        self,
        base_path: Union[str, Path] = None,
        in_memory: bool = True,
        **corpusargs,
    ):
        """
        Initialize a dataset called twitter_ner which can be found on the following page:
        https://raw.githubusercontent.com/aritter/twitter_nlp/master/data/annotated/ner.txt.

        The first time you call this constructor it will automatically
        download the dataset.
        :param base_path: Default is None, meaning that corpus gets auto-downloaded and loaded. You can override this
        to point to a different folder but typically this should not be necessary.
        :param in_memory: If True, keeps dataset in memory giving speedups in training.
        :param document_as_sequence: If True, all sentences of a document are read into a single Sentence object
        """
        if not base_path:
            base_path = flair.cache_root / "datasets"
        else:
            base_path = Path(base_path)

        # column format
        columns = {0: "text", 1: "ner"}

        # this dataset name
        dataset_name = self.__class__.__name__.lower()

        # default dataset folder is the cache root
        if not base_path:
            base_path = flair.cache_root / "datasets"
        data_folder = base_path / dataset_name

        # download data if necessary
        twitter_ner_path = "https://raw.githubusercontent.com/aritter/twitter_nlp/master/data/annotated/"
        cached_path(f"{twitter_ner_path}ner.txt", Path("datasets") / dataset_name)

        super(NER_ENGLISH_TWITTER, self).__init__(
            data_folder,
            columns,
            encoding="latin-1",
            train_file="ner.txt",
            in_memory=in_memory,
            **corpusargs,
        )


class NER_ENGLISH_PERSON(ColumnCorpus):
    def __init__(
        self,
        base_path: Union[str, Path] = None,
        in_memory: bool = True,
    ):
        """
        Initialize the PERSON_NER corpus for person names. The first time you call this constructor it will automatically
        download the dataset.
        :param base_path: Default is None, meaning that corpus gets auto-downloaded and loaded. You can override this
        to point to a different folder but typically this should not be necessary.
        :param in_memory: If True, keeps dataset in memory giving speedups in training.
        :param document_as_sequence: If True, all sentences of a document are read into a single Sentence object
        """

        if not base_path:
            base_path = flair.cache_root / "datasets"
        else:
            base_path = Path(base_path)

        # column format
        columns = {0: "text", 1: "ner"}

        # this dataset name
        dataset_name = self.__class__.__name__.lower()

        # default dataset folder is the cache root
        if not base_path:
            base_path = flair.cache_root / "datasets"
        data_folder = base_path / dataset_name

        # download data if necessary
        conll_path = "https://raw.githubusercontent.com/das-sudeshna/genid/master/"

        # download files if not present locallys
        cached_path(f"{conll_path}conll-g.conll", data_folder / "raw")
        cached_path(f"{conll_path}ieer-g.conll", data_folder / "raw")
        cached_path(f"{conll_path}textbook-g.conll", data_folder / "raw")
        cached_path(f"{conll_path}wiki-g.conll", data_folder / "raw")

        self.__concatAllFiles(data_folder)

        super(NER_ENGLISH_PERSON, self).__init__(data_folder, columns, in_memory=in_memory, train_file="bigFile.conll")

    @staticmethod
    def __concatAllFiles(data_folder):
        arr = os.listdir(data_folder / "raw")

        with open(data_folder / "bigFile.conll", "w") as outfile:
            for fname in arr:
                with open(data_folder / "raw" / fname) as infile:
                    outfile.write(infile.read())


class NER_ENGLISH_WEBPAGES(ColumnCorpus):
    def __init__(
        self,
        base_path: Union[str, Path] = None,
        in_memory: bool = True,
        **corpusargs,
    ):
        """
        Initialize the WEBPAGES_NER corpus introduced in the paper "Design Challenges and Misconceptions in Named Entity
        Recognition" by Ratinov and Roth (2009): https://aclanthology.org/W09-1119/.
        The first time you call this constructor it will automatically download the dataset.
        :param base_path: Default is None, meaning that corpus gets auto-downloaded and loaded. You can override this
        to point to a different folder but typically this should not be necessary.
        POS tags instead
        :param in_memory: If True, keeps dataset in memory giving speedups in training.
        :param document_as_sequence: If True, all sentences of a document are read into a single Sentence object
        """
        if not base_path:
            base_path = flair.cache_root / "datasets"
        else:
            base_path = Path(base_path)

        # column format
        columns = {0: "ner", 5: "text"}

        # this dataset name
        dataset_name = self.__class__.__name__.lower()

        # default dataset folder is the cache root
        if not base_path:
            base_path = Path(flair.cache_root) / "datasets"
        data_folder = base_path / dataset_name
        import tarfile

        if not os.path.isfile(data_folder / "webpages_ner.txt"):
            #     # download zip
            tar_file = "https://cogcomp.seas.upenn.edu/Data/NERWebpagesColumns.tgz"
            webpages_ner_path = cached_path(tar_file, Path("datasets") / dataset_name)
            tf = tarfile.open(webpages_ner_path)
            tf.extractall(data_folder)
            tf.close()
        outputfile = os.path.abspath(data_folder)

        # merge the files in one as the zip is containing multiples files

        with open(outputfile / data_folder / "webpages_ner.txt", "w+") as outfile:
            for files in os.walk(outputfile):
                f = files[1]
                ff = os.listdir(outputfile / data_folder / f[-1])
                for i, file in enumerate(ff):
                    if file.endswith(".gold"):
                        with open(
                            outputfile / data_folder / f[-1] / file,
                            "r+",
                            errors="replace",
                        ) as infile:
                            content = infile.read()
                        outfile.write(content)
                break

        super(NER_ENGLISH_WEBPAGES, self).__init__(
            data_folder,
            columns,
            train_file="webpages_ner.txt",
            in_memory=in_memory,
            **corpusargs,
        )


class NER_ENGLISH_WNUT_2020(ColumnCorpus):
    def __init__(
        self,
        base_path: Union[str, Path] = None,
        in_memory: bool = True,
        document_as_sequence: bool = False,
        **corpusargs,
    ):
        """
        Initialize the WNUT_2020_NER corpus. The first time you call this constructor it will automatically
        download the dataset.
        :param base_path: Default is None, meaning that corpus gets auto-downloaded and loaded. You can override this
        to point to a different folder but typically this should not be necessary.
        :param in_memory: If True, keeps dataset in memory giving speedups in training.
        :param document_as_sequence: If True, all sentences of a document are read into a single Sentence object
        """
        if not base_path:
            base_path = flair.cache_root / "datasets"
        else:
            base_path = Path(base_path)

        # column format
        columns = {0: "text", 1: "ner"}

        # this dataset name
        dataset_name = self.__class__.__name__.lower()

        data_folder = base_path / dataset_name

        # download data if necessary
        github_url = "https://github.com/jeniyat/WNUT_2020_NER/archive/master.zip"

        for sample in ["train", "test", "dev"]:
            sample_file = data_folder / (sample + ".txt")
            if not sample_file.is_file():
                zip_path = cached_path(f"{github_url}", Path("datasets") / dataset_name)

                # unzip the downloaded repo and merge the train, dev and test datasets
                unpack_file(zip_path, data_folder, "zip", False)  # unzipped folder name: WNUT_2020_NER-master

                if sample == "test":
                    file_path = data_folder / Path("WNUT_2020_NER-master/data/" + sample + "_data_2020/Conll_Format/")
                else:
                    file_path = data_folder / Path("WNUT_2020_NER-master/data/" + sample + "_data/Conll_Format/")
                filenames = os.listdir(file_path)
                with open(data_folder / (sample + ".txt"), "w") as outfile:
                    for fname in filenames:
                        with open(file_path / fname) as infile:
                            lines = infile.read()
                            outfile.write(lines)

                shutil.rmtree(str(data_folder / "WNUT_2020_NER-master"))  # clean up when done

        super(NER_ENGLISH_WNUT_2020, self).__init__(
            data_folder,
            columns,
            encoding="utf-8",
            in_memory=in_memory,
            document_separator_token=None if not document_as_sequence else "-DOCSTART-",
            **corpusargs,
        )


class NER_ENGLISH_WIKIGOLD(ColumnCorpus):
    def __init__(
        self,
        base_path: Union[str, Path] = None,
        in_memory: bool = True,
        document_as_sequence: bool = False,
        **corpusargs,
    ):
        """
        Initialize the wikigold corpus. The first time you call this constructor it will automatically
        download the dataset.
        :param base_path: Default is None, meaning that corpus gets auto-downloaded and loaded. You can override this
        to point to a different folder but typically this should not be necessary.
        :param in_memory: If True, keeps dataset in memory giving speedups in training.
        :param document_as_sequence: If True, all sentences of a document are read into a single Sentence object
        """
        if not base_path:
            base_path = flair.cache_root / "datasets"
        else:
            base_path = Path(base_path)

        # column format
        columns = {0: "text", 1: "ner"}

        # this dataset name
        dataset_name = self.__class__.__name__.lower()

        data_folder = base_path / dataset_name

        # download data if necessary
        wikigold_ner_path = "https://raw.githubusercontent.com/juand-r/entity-recognition-datasets/master/data/wikigold/CONLL-format/data/"
        cached_path(f"{wikigold_ner_path}wikigold.conll.txt", Path("datasets") / dataset_name)

        super(NER_ENGLISH_WIKIGOLD, self).__init__(
            data_folder,
            columns,
            encoding="utf-8",
            in_memory=in_memory,
            train_file="wikigold.conll.txt",
            document_separator_token=None if not document_as_sequence else "-DOCSTART-",
            **corpusargs,
        )


class NER_FINNISH(ColumnCorpus):
    def __init__(
        self,
        base_path: Union[str, Path] = None,
        in_memory: bool = True,
        **corpusargs,
    ):
        if not base_path:
            base_path = flair.cache_root / "datasets"
        else:
            base_path = Path(base_path)

        # column format
        columns = {0: "text", 1: "ner"}

        # this dataset name
        dataset_name = self.__class__.__name__.lower()

        # default dataset folder is the cache root
        if not base_path:
            base_path = flair.cache_root / "datasets"
        data_folder = base_path / dataset_name

        # download data if necessary
        ner_finnish_path = "https://raw.githubusercontent.com/mpsilfve/finer-data/master/data/digitoday."
        cached_path(f"{ner_finnish_path}2014.train.csv", Path("datasets") / dataset_name)
        cached_path(f"{ner_finnish_path}2014.dev.csv", Path("datasets") / dataset_name)
        cached_path(f"{ner_finnish_path}2015.test.csv", Path("datasets") / dataset_name)

        self._remove_lines_without_annotations(data_file=Path(data_folder / "digitoday.2015.test.csv"))

        super(NER_FINNISH, self).__init__(
            data_folder,
            columns,
            in_memory=in_memory,
            skip_first_line=True,
            **corpusargs,
        )

    def _remove_lines_without_annotations(self, data_file: Union[str, Path]):
        with open(data_file, "r") as f:
            lines = f.readlines()
        with open(data_file, "w") as f:
            for line in lines:
                if len(line.split()) != 1:
                    f.write(line)


class NER_GERMAN_BIOFID(ColumnCorpus):
    def __init__(
        self,
        base_path: Union[str, Path] = None,
        in_memory: bool = True,
        **corpusargs,
    ):
        if not base_path:
            base_path = flair.cache_root / "datasets"
        else:
            base_path = Path(base_path)

        # column format
        columns = {0: "text", 1: "lemma", 2: "pos", 3: "ner"}

        # this dataset name
        dataset_name = self.__class__.__name__.lower()

        data_folder = base_path / dataset_name

        # download data if necessary
        biofid_path = "https://raw.githubusercontent.com/texttechnologylab/BIOfid/master/BIOfid-Dataset-NER/"
        cached_path(f"{biofid_path}train.conll", Path("datasets") / dataset_name)
        cached_path(f"{biofid_path}dev.conll", Path("datasets") / dataset_name)
        cached_path(f"{biofid_path}test.conll", Path("datasets") / dataset_name)

        super(NER_GERMAN_BIOFID, self).__init__(
            data_folder,
            columns,
            in_memory=in_memory,
            **corpusargs,
        )


class NER_GERMAN_EUROPARL(ColumnCorpus):
    def __init__(
        self,
        base_path: Union[str, Path] = None,
        in_memory: bool = True,
        **corpusargs,
    ):
        """
        Initialize the EUROPARL_NER_GERMAN corpus. The first time you call this constructor it will automatically
        download the dataset.
        :param base_path: Default is None, meaning that corpus gets auto-downloaded and loaded. You can override this
        to point to a different folder but typically this should not be necessary.
        :param in_memory: If True, keeps dataset in memory giving speedups in training. Not recommended due to heavy RAM usage.
        :param document_as_sequence: If True, all sentences of a document are read into a single Sentence object
        """

        if not base_path:
            base_path = flair.cache_root / "datasets"
        else:
            base_path = Path(base_path)

        # column format
        columns = {0: "text", 1: "lemma", 2: "pos", 3: "np", 4: "ner"}

        # this dataset name
        dataset_name = self.__class__.__name__.lower()

        data_folder = base_path / dataset_name

        # download data if necessary
        europarl_ner_german_path = "https://nlpado.de/~sebastian/software/ner/"
        cached_path(
            f"{europarl_ner_german_path}ep-96-04-15.conll",
            Path("datasets") / dataset_name,
        )
        cached_path(
            f"{europarl_ner_german_path}ep-96-04-16.conll",
            Path("datasets") / dataset_name,
        )

        self._add_IOB_tags(
            data_file=Path(data_folder / "ep-96-04-15.conll"),
            encoding="latin-1",
            ner_column=4,
        )
        self._add_IOB_tags(
            data_file=Path(data_folder / "ep-96-04-16.conll"),
            encoding="latin-1",
            ner_column=4,
        )

        super(NER_GERMAN_EUROPARL, self).__init__(
            data_folder,
            columns,
            encoding="latin-1",
            in_memory=in_memory,
            train_file="ep-96-04-16.conll",
            test_file="ep-96-04-15.conll",
            **corpusargs,
        )

    def _add_IOB_tags(self, data_file: Union[str, Path], encoding: str = "utf8", ner_column: int = 1):
        """
        Function that adds IOB tags if only chunk names are provided (e.g. words are tagged PER instead
        of B-PER or I-PER). Replaces '0' with 'O' as the no-chunk tag since ColumnCorpus expects
        the letter 'O'. Additionally it removes lines with no tags in the data file and can also
        be used if the data is only partially IOB tagged.
        Parameters
        ----------
        data_file : Union[str, Path]
            Path to the data file.
        encoding : str, optional
            Encoding used in open function. The default is "utf8".
        ner_column : int, optional
            Specifies the ner-tagged column. The default is 1 (the second column).

        """

        def add_I_prefix(current_line: List[str], ner: int, tag: str):
            for i in range(0, len(current_line)):
                if i == 0:
                    f.write(line_list[i])
                elif i == ner:
                    f.write(" I-" + tag)
                else:
                    f.write(" " + current_line[i])
            f.write("\n")

        with open(file=data_file, mode="r", encoding=encoding) as f:
            lines = f.readlines()
        with open(file=data_file, mode="w", encoding=encoding) as f:
            pred = "O"  # remembers ner tag of predecessing line
            for line in lines:
                line_list = line.split()
                if len(line_list) > 2:  # word with tags
                    ner_tag = line_list[ner_column]
                    if ner_tag in ["0", "O"]:  # no chunk
                        for i in range(0, len(line_list)):
                            if i == 0:
                                f.write(line_list[i])
                            elif i == ner_column:
                                f.write(" O")
                            else:
                                f.write(" " + line_list[i])
                        f.write("\n")
                        pred = "O"
                    elif "-" not in ner_tag:  # no IOB tags
                        if pred == "O":  # found a new chunk
                            add_I_prefix(line_list, ner_column, ner_tag)
                            pred = ner_tag
                        else:  # found further part of chunk or new chunk directly after old chunk
                            add_I_prefix(line_list, ner_column, ner_tag)
                            pred = ner_tag
                    else:  # line already has IOB tag (tag contains '-')
                        f.write(line)
                        pred = ner_tag.split("-")[1]
                elif len(line_list) == 0:  # empty line
                    f.write("\n")
                    pred = "O"


class NER_GERMAN_LEGAL(ColumnCorpus):
    def __init__(
        self,
        base_path: Union[str, Path] = None,
        in_memory: bool = True,
        **corpusargs,
    ):
        """
        Initialize the LER_GERMAN (Legal Entity Recognition) corpus. The first time you call this constructor it will automatically
        download the dataset.
        :param base_path: Default is None, meaning that corpus gets auto-downloaded and loaded. You can override this
        to point to a different folder but typically this should not be necessary.
        :param in_memory: If True, keeps dataset in memory giving speedups in training. Not recommended due to heavy RAM usage.
        :param document_as_sequence: If True, all sentences of a document are read into a single Sentence object
        """

        if not base_path:
            base_path = flair.cache_root / "datasets"
        else:
            base_path = Path(base_path)

        # column format
        columns = {0: "text", 1: "ner"}

        # this dataset name
        dataset_name = self.__class__.__name__.lower()

        data_folder = base_path / dataset_name

        # download data if necessary
        ler_path = "https://raw.githubusercontent.com/elenanereiss/Legal-Entity-Recognition/master/data/"
        cached_path(f"{ler_path}ler.conll", Path("datasets") / dataset_name)

        super(NER_GERMAN_LEGAL, self).__init__(
            data_folder,
            columns,
            in_memory=in_memory,
            train_file="ler.conll",
            **corpusargs,
        )


class NER_GERMAN_GERMEVAL(ColumnCorpus):
    def __init__(
        self,
        base_path: Union[str, Path] = None,
        in_memory: bool = True,
        **corpusargs,
    ):
        """
        Initialize the GermEval NER corpus for German. This is only possible if you've manually downloaded it to your
        machine. Obtain the corpus from https://sites.google.com/site/germeval2014ner/data and put it into some folder.
        Then point the base_path parameter in the constructor to this folder
        :param base_path: Path to the GermEval corpus on your machine
        :param in_memory:If True, keeps dataset in memory giving speedups in training.
        """
        if not base_path:
            base_path = flair.cache_root / "datasets"
        else:
            base_path = Path(base_path)

        # column format
        columns = {1: "text", 2: "ner"}

        # this dataset name
        dataset_name = self.__class__.__name__.lower()

        data_folder = base_path / dataset_name

        # check if data there
        if not data_folder.exists():
            # create folder
            os.makedirs(data_folder)

            # download dataset
            import gdown

            gdown.download(
                url="https://drive.google.com/uc?id={}".format("1Jjhbal535VVz2ap4v4r_rN1UEHTdLK5P"),
                output=str(data_folder / "train.tsv"),
            )
            gdown.download(
                url="https://drive.google.com/uc?id={}".format("1u9mb7kNJHWQCWyweMDRMuTFoOHOfeBTH"),
                output=str(data_folder / "test.tsv"),
            )
            gdown.download(
                url="https://drive.google.com/uc?id={}".format("1ZfRcQThdtAR5PPRjIDtrVP7BtXSCUBbm"),
                output=str(data_folder / "dev.tsv"),
            )

        super(NER_GERMAN_GERMEVAL, self).__init__(
            data_folder,
            columns,
            comment_symbol="#",
            in_memory=in_memory,
            **corpusargs,
        )


class NER_GERMAN_POLITICS(ColumnCorpus):
    def __init__(
        self,
        base_path: Union[str, Path] = None,
        column_delimiter: str = r"\s+",
        in_memory: bool = True,
        **corpusargs,
    ):
        """
        Initialize corpus with Named Entity Model for German, Politics (NEMGP) data from
        https://www.thomas-zastrow.de/nlp/. The first time you call this constructor it will automatically download the
        dataset.
        :param base_path: Default is None, meaning that corpus gets auto-downloaded and loaded. You can override this
        to point to a different folder but typically this should not be necessary.
        POS tags instead
        :param in_memory: If True, keeps dataset in memory giving speedups in training.
        :param document_as_sequence: If True, all sentences of a document are read into a single Sentence object
        """
        if not base_path:
            base_path = flair.cache_root / "datasets"
        else:
            base_path = Path(base_path)

        # column format
        columns = {0: "text", 1: "ner"}

        # this dataset name
        dataset_name = self.__class__.__name__.lower()

        data_folder = base_path / dataset_name

        # download and parse data if necessary
        german_politics_path = "https://www.thomas-zastrow.de/nlp/nemgp_trainingdata_01.txt.zip"
        corpus_file_name = "nemgp_trainingdata_01.txt"
        parsed_dataset = data_folder / "raw" / corpus_file_name

        if not parsed_dataset.exists():
            german_politics_zip = cached_path(f"{german_politics_path}", Path("datasets") / dataset_name / "raw")
            unpack_file(german_politics_zip, data_folder / "raw", "zip", False)
            self._convert_to_column_corpus(parsed_dataset)

        # create train test dev if not exist
        train_dataset = data_folder / "train.txt"
        if not train_dataset.exists():
            self._create_datasets(parsed_dataset, data_folder)

        super(NER_GERMAN_POLITICS, self).__init__(
            data_folder,
            columns,
            column_delimiter=column_delimiter,
            train_file="train.txt",
            dev_file="dev.txt",
            test_file="test.txt",
            encoding="utf-8",
            in_memory=in_memory,
            **corpusargs,
        )

    def _convert_to_column_corpus(self, data_file: Union[str, Path]):
        with open(data_file, "r", encoding="utf-8") as f:
            lines = f.readlines()
        with open(data_file, "w", encoding="utf-8") as f:
            tag_bool = False
            new_sentence = True
            for line in lines:
                line_splits = re.sub(r"\s{2,}", " ", line).strip().split(" ")
                for substr in line_splits:
                    if substr == ".":
                        f.write("\n")
                        new_sentence = True
                    elif "<START:" in substr:
                        tag_bool = True
                        tag = substr.strip("<START:").strip(">")
                        if "loc" in tag:
                            tag_IOB = "-LOC"
                        elif "per" in tag:
                            tag_IOB = "-PER"
                        elif "org" in tag:
                            tag_IOB = "-ORG"
                        elif "misc" in tag:
                            tag_IOB = "-MISC"
                    elif "<END>" in substr:
                        tag_bool = False
                        new_sentence = True
                    else:
                        if tag_bool:
                            if new_sentence is True:
                                start = "B"
                                new_sentence = False
                            else:
                                start = "I"
                            f.write(substr.strip(" ") + " " + start + tag_IOB + "\n")
                        else:
                            f.write(substr.strip(" ") + " " + "O" + "\n")

    def _create_datasets(self, data_file: Union[str, Path], data_folder: Path):
        with open(data_file, "r") as file:
            num_lines = len(file.readlines())
            file.seek(0)

            train_len = round(num_lines * 0.8)
            test_len = round(num_lines * 0.1)

            train = open(data_folder / "train.txt", "w")
            test = open(data_folder / "test.txt", "w")
            dev = open(data_folder / "dev.txt", "w")

            k = 0
            for line in file.readlines():
                k += 1
                if k <= train_len:
                    train.write(line)
                elif k > train_len and k <= (train_len + test_len):
                    test.write(line)
                elif k > (train_len + test_len) and k <= num_lines:
                    dev.write(line)


class NER_HUNGARIAN(ColumnCorpus):
    def __init__(
        self,
        base_path: Union[str, Path] = None,
        in_memory: bool = True,
        document_as_sequence: bool = False,
        **corpusargs,
    ):
        """
        Initialize the NER Business corpus for Hungarian. The first time you call this constructor it will automatically
        download the dataset.
        :param base_path: Default is None, meaning that corpus gets auto-downloaded and loaded. You can override this
        to point to a different folder but typically this should not be necessary.
        POS tags instead
        :param in_memory: If True, keeps dataset in memory giving speedups in training.
        :param document_as_sequence: If True, all sentences of a document are read into a single Sentence object
        """
        if not base_path:
            base_path = flair.cache_root / "datasets"
        else:
            base_path = Path(base_path)

        # column format
        columns = {0: "text", 1: "ner"}

        # this dataset name
        dataset_name = self.__class__.__name__.lower()

        data_folder = base_path / dataset_name

        # If the extracted corpus file is not yet present in dir
        if not os.path.isfile(data_folder / "hun_ner_corpus.txt"):
            # download zip if necessary
            hun_ner_path = "https://rgai.sed.hu/sites/rgai.sed.hu/files/business_NER.zip"
            path_to_zipped_corpus = cached_path(hun_ner_path, Path("datasets") / dataset_name)
            # extracted corpus is not present , so unpacking it.
            unpack_file(path_to_zipped_corpus, data_folder, mode="zip", keep=True)

        super(NER_HUNGARIAN, self).__init__(
            data_folder,
            columns,
            train_file="hun_ner_corpus.txt",
            column_delimiter="\t",
            encoding="latin-1",
            in_memory=in_memory,
            label_name_map={"0": "O"},
            document_separator_token=None if not document_as_sequence else "-DOCSTART-",
            **corpusargs,
        )


class NER_ICELANDIC(ColumnCorpus):
    def __init__(
        self,
        base_path: Union[str, Path] = None,
        in_memory: bool = True,
        **corpusargs,
    ):
        """
        Initialize the ICELANDIC_NER corpus. The first time you call this constructor it will automatically
        download the dataset.
        :param base_path: Default is None, meaning that corpus gets auto-downloaded and loaded. You can override this
        to point to a different folder but typically this should not be necessary.
        POS tags instead
        :param in_memory: If True, keeps dataset in memory giving speedups in training.
        :param document_as_sequence: If True, all sentences of a document are read into a single Sentence object
        """
        if not base_path:
            base_path = flair.cache_root / "datasets"
        else:
            base_path = Path(base_path)

        # column format
        columns = {0: "text", 1: "ner"}

        # this dataset name
        dataset_name = self.__class__.__name__.lower()

        data_folder = base_path / dataset_name

        if not os.path.isfile(data_folder / "icelandic_ner.txt"):
            # download zip
            icelandic_ner = "https://repository.clarin.is/repository/xmlui/handle/20.500.12537/42/allzip"
            icelandic_ner_path = cached_path(icelandic_ner, Path("datasets") / dataset_name)

            # unpacking the zip
            unpack_file(icelandic_ner_path, data_folder, mode="zip", keep=True)
        outputfile = os.path.abspath(data_folder)

        # merge the files in one as the zip is containing multiples files

        with open(outputfile / data_folder / "icelandic_ner.txt", "wb") as outfile:
            for files in os.walk(outputfile / data_folder):
                f = files[2]

                for i in range(len(f)):
                    if f[i].endswith(".txt"):
                        with open(outputfile / data_folder / f[i], "rb") as infile:
                            contents = infile.read()
                        outfile.write(contents)

        super(NER_ICELANDIC, self).__init__(
            data_folder,
            columns,
            train_file="icelandic_ner.txt",
            in_memory=in_memory,
            **corpusargs,
        )


class NER_JAPANESE(ColumnCorpus):
    def __init__(
        self,
        base_path: Union[str, Path] = None,
        in_memory: bool = True,
        **corpusargs,
    ):
        """
        Initialize the Hironsan/IOB2 corpus for Japanese. The first time you call this constructor it will automatically
        download the dataset.
        :param base_path: Default is None, meaning that corpus gets auto-downloaded and loaded. You can override this
        to point to a different folder but typically this should not be necessary.
        :param in_memory: If True, keeps dataset in memory giving speedups in training.
        """
        if not base_path:
            base_path = flair.cache_root / "datasets"
        else:
            base_path = Path(base_path)

        # column format
        columns = {0: "text", 1: "ner"}

        # this dataset name
        dataset_name = self.__class__.__name__.lower()

        data_folder = base_path / dataset_name

        # download data from github if necessary (hironsan.txt, ja.wikipedia.conll)
        IOB2_path = "https://raw.githubusercontent.com/Hironsan/IOB2Corpus/master/"

        # download files if not present locally
        cached_path(f"{IOB2_path}hironsan.txt", data_folder / "raw")
        cached_path(f"{IOB2_path}ja.wikipedia.conll", data_folder / "raw")

        # we need to modify the original files by adding new lines after after the end of each sentence
        train_data_file = data_folder / "train.txt"
        if not train_data_file.is_file():
            self.__prepare_jap_wikinews_corpus(data_folder / "raw" / "hironsan.txt", data_folder / "train.txt")
            self.__prepare_jap_wikipedia_corpus(data_folder / "raw" / "ja.wikipedia.conll", data_folder / "train.txt")

        super(NER_JAPANESE, self).__init__(
            data_folder,
            columns,
            train_file="train.txt",
            in_memory=in_memory,
            default_whitespace_after=0,
            **corpusargs,
        )

    @staticmethod
    def __prepare_jap_wikipedia_corpus(file_in: Union[str, Path], file_out: Union[str, Path]):
        with open(file_in, "r") as f:
            lines = f.readlines()
        with open(file_out, "a") as f:
            for line in lines:
                if line[0] == "。":
                    f.write(line)
                    f.write("\n")
                elif line[0] == "\n":
                    continue
                else:
                    f.write(line)

    @staticmethod
    def __prepare_jap_wikinews_corpus(file_in: Union[str, Path], file_out: Union[str, Path]):
        with open(file_in, "r") as f:
            lines = f.readlines()
        with open(file_out, "a") as f:
            for line in lines:
                sp_line = line.split("\t")
                if sp_line[0] == "\n":
                    f.write("\n")
                else:
                    f.write(sp_line[0] + "\t" + sp_line[-1])


class NER_MASAKHANE(MultiCorpus):
    def __init__(
        self,
        languages: Union[str, List[str]] = "luo",
        version: str = "v2",
        base_path: Union[str, Path] = None,
        in_memory: bool = True,
        **corpusargs,
    ):
        """
        Initialize the Masakhane corpus available on https://github.com/masakhane-io/masakhane-ner/tree/main/data.
        It consists of ten African languages. Pass a language code or a list of language codes to initialize the corpus
        with the languages you require. If you pass "all", all languages will be initialized.
        :version: Specifies version of the dataset. Currently, only "v1" and "v2" are supported, using "v2" as default.
        :param base_path: Default is None, meaning that corpus gets auto-downloaded and loaded. You can override this
        to point to a different folder but typically this should not be necessary.
        POS tags instead
        :param in_memory: If True, keeps dataset in memory giving speedups in training.
        """
        if not base_path:
            base_path = flair.cache_root / "datasets"
        else:
            base_path = Path(base_path)

        # if only one language is given
        if type(languages) == str:
            languages = [languages]

        # column format
        columns = {0: "text", 1: "ner"}

        # this dataset name
        dataset_name = self.__class__.__name__.lower()

        supported_versions = ["v1", "v2"]

        if version not in supported_versions:
            log.error(f"The specified version '{version}' is not in the list of supported version!")
            log.error(f"Supported versions are '{supported_versions}'!")
            raise Exception

        data_folder = base_path / dataset_name / version

        languages_to_code = {
            "v1": {
                "amharic": "amh",
                "hausa": "hau",
                "igbo": "ibo",
                "kinyarwanda": "kin",
                "luganda": "lug",
                "luo": "luo",
                "naija": "pcm",
                "swahili": "swa",
                "yoruba": "yor",
                "wolof": "wol",
            },
            "v2": {
                "bambara": "bam",
                "ghomala": "bbj",
                "ewe": "ewe",
                "fon": "fon",
                "hausa": "hau",
                "igbo": "ibo",
                "kinyarwanda": "kin",
                "luganda": "lug",
                "mossi": "mos",
                "naija": "pcm",
                "chichewa": "nya",
                "chishona": "sna",
                "kiswahili": "swa",
                "setswana": "tsn",
                "akan_twi": "twi",
                "wolof": "wol",
                "isixhosa": "xho",
                "yoruba": "yor",
                "isizulu": "zul",
            },
        }

        language_to_code = languages_to_code[version]

        data_paths = {
            "v1": "https://raw.githubusercontent.com/masakhane-io/masakhane-ner/main/data",
            "v2": "https://raw.githubusercontent.com/masakhane-io/masakhane-ner/main/MasakhaNER2.0/data",
        }

        # use all languages if explicitly set to "all"
        if languages == ["all"]:
            languages = list(language_to_code.values())

        corpora: List[Corpus] = []
        for language in languages:
            if language in language_to_code.keys():
                language = language_to_code[language]

            if language not in language_to_code.values():
                log.error(f"Language '{language}' is not in list of supported languages!")
                log.error(f"Supported are '{language_to_code.values()}'!")
                log.error("Instantiate this Corpus for instance like so 'corpus = NER_MASAKHANE(languages='luo')'")
                raise Exception()

            language_folder = data_folder / language

            # download data if necessary
            data_path = f"{data_paths[version]}/{language}/"
            cached_path(f"{data_path}dev.txt", language_folder)
            cached_path(f"{data_path}test.txt", language_folder)
            cached_path(f"{data_path}train.txt", language_folder)

            # initialize comlumncorpus and add it to list
            log.info(f"Reading data for language {language}@{version}")
            corp = ColumnCorpus(
                data_folder=language_folder,
                column_format=columns,
                encoding="utf-8",
                in_memory=in_memory,
                name=language,
                **corpusargs,
            )
            corpora.append(corp)

        super(NER_MASAKHANE, self).__init__(
            corpora,
            name="masakhane-" + "-".join(languages),
        )


class NER_MULTI_CONER(MultiFileColumnCorpus):
    def __init__(
        self,
        task: str = "multi",
        base_path: Union[str, Path] = None,
        in_memory: bool = True,
        **corpusargs,
    ):
        """
        Download and Initialize the MultiCoNer corpus.
        :param task: either 'multi', 'code-switch', or the language code for one of the mono tasks.
        :param base_path: Path to the CoNLL-03 corpus (i.e. 'conll_03' folder) on your machine
        POS tags or chunks respectively
        :param in_memory: If True, keeps dataset in memory giving speedups in training.
        """
        if not base_path:
            base_path = flair.cache_root / "datasets"
        else:
            base_path = Path(base_path)

        folders = {
            "bn": "BN-Bangla",
            "de": "DE-German",
            "en": "EN-English",
            "es": "ES-Espanish",
            "fa": "FA-Farsi",
            "hi": "HI-Hindi",
            "ko": "KO-Korean",
            "nl": "NL-Dutch",
            "ru": "RU-Russian",
            "tr": "TR-Turkish",
            "zh": "ZH-Chinese",
            "mix": "MIX_Code_mixed",
            "multi": "MULTI_Multilingual",
        }

        possible_tasks = list(folders.keys())
        task = task.lower()

        if task not in possible_tasks:
            raise ValueError(f"task has to be one of {possible_tasks}, but is '{task}'")

        # column format
        columns = {0: "text", 3: "ner"}

        # this dataset name
        dataset_name = self.__class__.__name__.lower()

        data_folder = cached_path("s3://multiconer", base_path / dataset_name) / "multiconer2022"

        train_files = [data_folder / folders[task] / f"{task}_train.conll"]
        dev_files = [data_folder / folders[task] / f"{task}_dev.conll"]
        test_files = [data_folder / folders[task] / f"{task}_test.conll"]

        super().__init__(
            train_files=train_files,
            dev_files=dev_files,
            test_files=test_files,
            column_format=columns,
            comment_symbol="# id ",
            in_memory=in_memory,
            **corpusargs,
        )


class NER_MULTI_CONER_V2(MultiFileColumnCorpus):
    def __init__(
        self,
        task: str = "multi",
        base_path: Union[str, Path] = None,
        in_memory: bool = True,
        use_dev_as_test: bool = True,
        **corpusargs,
    ):
        """
        Initialize the MultiCoNer V2 corpus for the Semeval2023 workshop. This is only possible if you've applied and downloaded it to your machine.
        Apply for the corpus from here https://multiconer.github.io/dataset and unpack the .zip file's content into
        a folder called 'ner_multi_coner_v2'. Then set the base_path parameter in the constructor to the path to the
        parent directory where the ner_multi_coner_v2 folder resides. You can also create the multiconer in
        the {FLAIR_CACHE_ROOT}/datasets folder to leave the path empty.
        :param base_path: Path to the ner_multi_coner_v2 corpus (i.e. 'ner_multi_coner_v2' folder) on your machine
        POS tags or chunks respectively
        :param in_memory: If True, keeps dataset in memory giving speedups in training.
        :param use_dev_as_test: If True, it uses the dev set as test set and samples random training data for a dev split.
        :param task: either 'multi', 'code-switch', or the language code for one of the mono tasks.
        """
        if not base_path:
            base_path = flair.cache_root / "datasets"
        else:
            base_path = Path(base_path)

        folders = {
            "bn": "BN-Bangla",
            "de": "DE-German",
            "en": "EN-English",
            "es": "ES-Espanish",
            "fa": "FA-Farsi",
            "fr": "FR-French",
            "hi": "HI-Hindi",
            "it": "IT-Italian",
            "pt": "PT-Portuguese",
            "sv": "SV-Swedish",
            "uk": "UK-Ukrainian",
            "zh": "ZH-Chinese",
        }

        possible_tasks = list(folders.keys()) + ["multi"]
        task = task.lower()

        if task not in possible_tasks:
            raise ValueError(f"task has to be one of {possible_tasks}, but is '{task}'")

        # column format
        columns = {0: "text", 3: "ner"}

        # this dataset name
        dataset_name = self.__class__.__name__.lower()

        data_folder = base_path / dataset_name / "train_dev"

        if not data_folder.exists():
            log.warning("-" * 100)
            log.warning(f'WARNING: MultiCoNerV2 dataset not found at "{data_folder}".')
            log.warning('Instructions for obtaining the data can be found here: https://multiconer.github.io/dataset"')
            log.warning("-" * 100)

        if task == "multi":
            train_files = list(data_folder.glob("*-train.conll"))
            dev_files = list(data_folder.glob("*-dev.conll"))
        else:
            train_files = [data_folder / f"{task}-train.conll"]
            dev_files = [data_folder / f"{task}-dev.conll"]
        test_files = []

        if use_dev_as_test:
            test_files = dev_files
            dev_files = []
        super().__init__(
            train_files=train_files,
            dev_files=dev_files,
            test_files=test_files,
            column_format=columns,
            comment_symbol="# id ",
            in_memory=in_memory,
            **corpusargs,
        )


class NER_MULTI_WIKIANN(MultiCorpus):
    def __init__(
        self,
        languages: Union[str, List[str]] = "en",
        base_path: Union[str, Path] = None,
        in_memory: bool = False,
        **corpusargs,
    ):
        """
        WkiAnn corpus for cross-lingual NER consisting of datasets from 282 languages that exist
        in Wikipedia. See https://elisa-ie.github.io/wikiann/ for details and for the languages and their
        respective abbreveations, i.e. "en" for english. (license: https://opendatacommons.org/licenses/by/)
        Parameters
        ----------
        languages : Union[str, List[str]]
            Should be an abbreviation of a language ("en", "de",..) or a list of abbreviations.
            The datasets of all passed languages will be saved in one MultiCorpus.
            (Note that, even though listed on https://elisa-ie.github.io/wikiann/ some datasets are empty.
            This includes "aa", "cho", "ho", "hz", "ii", "jam", "kj", "kr", "mus", "olo" and "tcy".)
        base_path : Union[str, Path], optional
            Default is None, meaning that corpus gets auto-downloaded and loaded. You can override this
            to point to a different folder but typically this should not be necessary.
            The data is in bio-format. It will by default (with the string "ner" as value) be transformed
            into the bioes format. If you dont want that set it to None.

        """
        if type(languages) == str:
            languages = [languages]

        if not base_path:
            base_path = flair.cache_root / "datasets"
        else:
            base_path = Path(base_path)

        # column format
        columns = {0: "text", 1: "ner"}

        # this dataset name
        dataset_name = self.__class__.__name__.lower()

        data_folder = base_path / dataset_name

        # For each language in languages, the file is downloaded if not existent
        # Then a comlumncorpus of that data is created and saved in a list
        # this list is handed to the multicorpus

        # list that contains the columncopora
        corpora: List[Corpus] = []

        google_drive_path = "https://drive.google.com/uc?id="
        # download data if necessary
        first = True
        for language in languages:
            language_folder = data_folder / language
            file_name = "wikiann-" + language + ".bio"

            # if language not downloaded yet, download it
            if not language_folder.exists():
                if first:
                    import tarfile

                    import gdown

                    first = False
                # create folder
                os.makedirs(language_folder)
                # get google drive id from list
                google_id = self._google_drive_id_from_language_name(language)
                url = google_drive_path + google_id

                # download from google drive
                gdown.download(url, str(language_folder / language) + ".tar.gz")

                # unzip
                log.info("Extracting data...")
                tar = tarfile.open(str(language_folder / language) + ".tar.gz", "r:gz")
                # tar.extractall(language_folder,members=[tar.getmember(file_name)])
                tar.extract(file_name, str(language_folder))
                tar.close()
                log.info("...done.")

                # transform data into required format
                # the processed dataset has the additional ending "_new"
                log.info("Processing dataset...")
                self._silver_standard_to_simple_ner_annotation(str(language_folder / file_name))
                # remove the unprocessed dataset
                os.remove(str(language_folder / file_name))
                log.info("...done.")

            # initialize comlumncorpus and add it to list
            log.info(f"Reading data for language {language}")
            corp = ColumnCorpus(
                data_folder=language_folder,
                column_format=columns,
                train_file=file_name + "_new",
                in_memory=in_memory,
                **corpusargs,
            )
            corpora.append(corp)
            log.info("...done.")

        super(NER_MULTI_WIKIANN, self).__init__(
            corpora,
            name="wikiann",
        )

    def _silver_standard_to_simple_ner_annotation(self, data_file: Union[str, Path]):
        with open(data_file, "r", encoding="utf-8") as f_read, open(
            str(data_file) + "_new", "w+", encoding="utf-8"
        ) as f_write:
            while True:
                line = f_read.readline()
                if line:
                    if line == "\n":
                        f_write.write(line)
                    else:
                        liste = line.split()
                        f_write.write(liste[0] + " " + liste[-1] + "\n")
                else:
                    break

    def _google_drive_id_from_language_name(self, language):
        languages_ids = {
            "aa": "1tDDlydKq7KQQ3_23Ysbtke4HJOe4snIk",  # leer
            "ab": "1hB8REj2XA_0DjI9hdQvNvSDpuBIb8qRf",
            "ace": "1WENJS2ppHcZqaBEXRZyk2zY-PqXkTkgG",
            "ady": "1n6On8WWDHxEoybj7F9K15d_fkGPy6KgO",
            "af": "1CPB-0BD2tg3zIT60D3hmJT0i5O_SKja0",
            "ak": "1l2vlGHnQwvm9XhW5S-403fetwUXhBlZm",
            "als": "196xyYjhbie7sYLHLZHWkkurOwQLi8wK-",
            "am": "1ug1IEoExKD3xWpvfZprAPSQi82YF9Cet",
            "an": "1DNLgPOAOsGZBYd6rC5ddhzvc9_DtWnk2",
            "ang": "1W_0ti7Tl8AkqM91lRCMPWEuUnPOAZroV",
            "ar": "1tyvd32udEQG_cNeVpaD5I2fxvCc6XKIS",
            "arc": "1hSOByStqPmP3b9HfQ39EclUZGo8IKCMb",
            "arz": "1CKW5ZhxTpIHmc8Jt5JLz_5O6Cr8Icsan",
            "as": "12opBoIweBLM8XciMHT4B6-MAaKdYdvpE",
            "ast": "1rp64PxGZBDfcw-tpFBjLg_ddLDElG1II",
            "av": "1hncGUrkG1vwAAQgLtwOf41BWkHkEvdss",
            "ay": "1VmIsWpMTz442b4Mx798ZOgtB9vquKQtf",
            "az": "1FXDXsvBSdqc7GGIDZv0hqBOaaw12Ip2-",
            "azb": "1amVqOuHLEkhjn8rkGUl-mXdZlaACWyNT",
            "ba": "1aLx1d8GagI11VZVYOGQy0BEePeqoT0x3",
            "bar": "1JZ8-k8ZmnpWYI_Yl_cBBgjVdxoM9Daci",
            "bat-smg": "1trxKXDFSeKsygTMKi-ZqXSJs7F90k5a8",
            "bcl": "1Hs0k7KVZ2DPsqroZ4cUKcwZG4HdPV794",
            "be-x-old": "1gaK-spj1m6eGYQ-SsngLxxLUvP1VRk08",
            "be": "1_ttfOSy9BzCRkIT_p3mImT82XRPpEiuH",
            "bg": "1Iug6gYKemb0OrLTUrKDc_c66YGypTfCF",
            "bh": "12OcSFLu940A8tVQLxI8pnxKBpTeZHmrh",
            "bi": "1rftVziS_pqARx4mvLJC0sKLY-OL5ZIjE",
            "bjn": "1n17mkRjPUAOWQk5LQs2C3Tz3ShxK0enZ",
            "bm": "1284dwO_sfdsWE7FR06HhfBRUb8ePesKR",
            "bn": "1K2DM1mT4hkr6NlAIBTj95BeVXcgvpgDm",
            "bo": "1SzGHDVK-OguKdjZ4DXWiOJVrie1iHeWm",
            "bpy": "1m-e5EoruJufvwBEgJLmJtx6jzx64pYN2",
            "br": "1xdaBoJ1DnwI0iEq7gQN1dWcABAs_bM9H",
            "bs": "167dsB01trMYFQl8FshtIdfhjw7IfVKbk",
            "bug": "1yCnevM9_KJzFk27Vxsva_20OacLo4Uam",
            "bxr": "1DlByAX3zB-9UyEAVD4wtX-R7mXC-8xum",
            "ca": "1LuUgbd9sGa-5Ahcsy31EK89a3WOowftY",
            "cbk-zam": "1kgF8xoD-kIOWZET_9kp_4yNX6AAXn6PI",
            "cdo": "14x1y6611G-UAEGq92QEHRpreVkYnoUCw",
            "ce": "1QUUCVKA-fkiCHd3KT3zUWefaWnxzlZLu",
            "ceb": "1DJZE9RfaMoPNXHI73KBXAm4YSe-_YCUk",
            "ch": "1YzAfhmatkmTpkZbAcD6X83epCgzD5S2_",
            "cho": "1ciY0vF3c5a2mTOo_k32A2wMs0klK98Kb",  # leer
            "chr": "1EHaxz1UZHn7v2bbRzCLAhPsNtRzrG3Ae",
            "chy": "1nNWwMAJr1KNdz3bHf6uIn-thZCknlTeB",
            "ckb": "1llpaftcUSiXCZQZMdAqaJSrhwMdcf9IV",
            "co": "1ZP-8oWgMYfW7a6w6ygEFkKDGbN39QnDn",
            "cr": "1ST0xRicLAG4JdCZwGdaY-0pEXooQh7e6",
            "crh": "1Jmpq2XVYUR_XaXU5XNhtOMnz-qkpsgpE",
            "cs": "1Vydyze-jBkK_S1uV5ewV_Y6dbwhXr7lk",
            "csb": "1naUyF74lZPnnopXdOqf5Xor2kT4WoHfS",
            "cu": "1EN5dVTU6jc7YOYPCHq8EYUF31HlMUKs7",
            "cv": "1gEUAlqYSSDI4TrWCqP1LUq2n0X1XEjN3",
            "cy": "1q5g6NJE5GXf65Vc_P4BnUMHQ49Prz-J1",
            "da": "11onAGOLkkqrIwM784siWlg-cewa5WKm8",
            "de": "1f9nWvNkCCy6XWhd9uf4Dq-2--GzSaYAb",
            "diq": "1IkpJaVbEOuOs9qay_KG9rkxRghWZhWPm",
            "dsb": "1hlExWaMth-2eVIQ3i3siJSG-MN_7Z6MY",
            "dv": "1WpCrslO4I7TMb2uaKVQw4U2U8qMs5szi",
            "dz": "10WX52ePq2KfyGliwPvY_54hIjpzW6klV",
            "ee": "1tYEt3oN2KPzBSWrk9jpCqnW3J1KXdhjz",
            "el": "1cxq4NUYmHwWsEn5waYXfFSanlINXWLfM",
            "eml": "17FgGhPZqZNtzbxpTJOf-6nxEuI5oU4Vd",
            "en": "1mqxeCPjxqmO7e8utj1MQv1CICLFVvKa-",
            "eo": "1YeknLymGcqj44ug2yd4P7xQVpSK27HkK",
            "es": "1Dnx3MVR9r5cuoOgeew2gT8bDvWpOKxkU",
            "et": "1Qhb3kYlQnLefWmNimdN_Vykm4mWzbcWy",
            "eu": "1f613wH88UeITYyBSEMZByK-nRNMwLHTs",
            "ext": "1D0nLOZ3aolCM8TShIRyCgF3-_MhWXccN",
            "fa": "1QOG15HU8VfZvJUNKos024xI-OGm0zhEX",
            "ff": "1h5pVjxDYcq70bSus30oqi9KzDmezVNry",
            "fi": "1y3Kf6qYsSvL8_nSEwE1Y6Bf6ninaPvqa",
            "fiu-vro": "1oKUiqG19WgPd3CCl4FGudk5ATmtNfToR",
            "fj": "10xDMuqtoTJlJFp5ghbhKfNWRpLDK3W4d",
            "fo": "1RhjYqgtri1276Be1N9RrNitdBNkpzh0J",
            "fr": "1sK_T_-wzVPJYrnziNqWTriU52rEsXGjn",
            "frp": "1NUm8B2zClBcEa8dHLBb-ZgzEr8phcQyZ",
            "frr": "1FjNqbIUlOW1deJdB8WCuWjaZfUzKqujV",
            "fur": "1oqHZMK7WAV8oHoZLjGR0PfmO38wmR6XY",
            "fy": "1DvnU6iaTJc9bWedmDklHyx8nzKD1s3Ge",
            "ga": "1Ql6rh7absdYQ8l-3hj_MVKcEC3tHKeFB",
            "gag": "1zli-hOl2abuQ2wsDJU45qbb0xuvYwA3a",
            "gan": "1u2dOwy58y-GaS-tCPJS_i9VRDQIPXwCr",
            "gd": "1umsUpngJiwkLdGQbRqYpkgxZju9dWlRz",
            "gl": "141K2IbLjJfXwFTIf-kthmmG0YWdi8liE",
            "glk": "1ZDaxQ6ilXaoivo4_KllagabbvfOuiZ0c",
            "gn": "1hM4MuCaVnZqnL-w-0N-WcWag22ikVLtZ",
            "gom": "1BNOSw75tzPC0wEgLOCKbwu9wg9gcLOzs",
            "got": "1YSHYBtXc1WvUvMIHPz6HHgJvaXKulJUj",
            "gu": "1VdK-B2drqFwKg8KD23c3dKXY-cZgCMgd",
            "gv": "1XZFohYNbKszEFR-V-yDXxx40V41PV9Zm",
            "ha": "18ZG4tUU0owRtQA8Ey3Dl72ALjryEJWMC",
            "hak": "1QQe3WgrCWbvnVH42QXD7KX4kihHURB0Z",
            "haw": "1FLqlK-wpz4jy768XbQAtxd9PhC-9ciP7",
            "he": "18K-Erc2VOgtIdskaQq4D5A3XkVstDmfX",
            "hi": "1lBRapb5tjBqT176gD36K5yb_qsaFeu-k",
            "hif": "153MQ9Ga4NQ-CkK8UiJM3DjKOk09fhCOV",
            "ho": "1c1AoS7yq15iVkTEE-0f3x25NT4F202B8",  # leer
            "hr": "1wS-UtB3sGHuXJQQGR0F5lDegogsgoyif",
            "hsb": "1_3mMLzAE5OmXn2z64rW3OwWbo85Mirbd",
            "ht": "1BwCaF0nfdgkM7Yt7A7d7KyVk0BcuwPGk",
            "hu": "10AkDmTxUWNbOXuYLYZ-ZPbLAdGAGZZ8J",
            "hy": "1Mi2k2alJJquT1ybd3GC3QYDstSagaWdo",
            "hz": "1c1m_-Q92v0Di7Nez6VuaccrN19i8icKV",  # leer
            "ia": "1jPyqTmDuVhEhj89N606Cja5heJEbcMoM",
            "id": "1JWIvIh8fQoMQqk1rPvUThaskxnTs8tsf",
            "ie": "1TaKRlTtB8-Wqu4sfvx6JQKIugAlg0pV-",
            "ig": "15NFAf2Qx6BXSjv_Oun9_3QRBWNn49g86",
            "ii": "1qldGJkMOMKwY13DpcgbxQCbff0K982f9",  # leer
            "ik": "1VoSTou2ZlwVhply26ujowDz6gjwtxmny",
            "ilo": "1-xMuIT6GaM_YeHqgm1OamGkxYfBREiv3",
            "io": "19Zla0wsAcrZm2c0Pw5ghpp4rHjYs26Pp",
            "is": "11i-NCyqS6HbldIbYulsCgQGZFXR8hwoB",
            "it": "1HmjlOaQunHqL2Te7pIkuBWrnjlmdfYo_",
            "iu": "18jKm1S7Ls3l0_pHqQH8MycG3LhoC2pdX",
            "ja": "10dz8UxyK4RIacXE2HcGdrharmp5rwc3r",
            "jam": "1v99CXf9RnbF6aJo669YeTR6mQRTOLZ74",  # leer
            "jbo": "1_LmH9hc6FDGE3F7pyGB1fUEbSwuTYQdD",
            "jv": "1qiSu1uECCLl4IBZS27FBdJIBivkJ7GwE",
            "ka": "172UFuFRBX2V1aWeXlPSpu9TjS-3cxNaD",
            "kaa": "1kh6hMPUdqO-FIxRY6qaIBZothBURXxbY",
            "kab": "1oKjbZI6ZrrALCqnPCYgIjKNrKDA7ehcs",
            "kbd": "1jNbfrboPOwJmlXQBIv053d7n5WXpMRv7",
            "kg": "1iiu5z-sdJ2JLC4Ja9IgDxpRZklIb6nDx",
            "ki": "1GUtt0QI84c5McyLGGxoi5uwjHOq1d6G8",
            "kj": "1nSxXUSGDlXVCIPGlVpcakRc537MwuKZR",  # leer
            "kk": "1ryC3UN0myckc1awrWhhb6RIi17C0LCuS",
            "kl": "1gXtGtX9gcTXms1IExICnqZUHefrlcIFf",
            "km": "1DS5ATxvxyfn1iWvq2G6qmjZv9pv0T6hD",
            "kn": "1ZGLYMxbb5-29MNmuUfg2xFhYUbkJFMJJ",
            "ko": "12r8tIkTnwKhLJxy71qpIcoLrT6NNhQYm",
            "koi": "1EdG_wZ_Qk124EPAZw-w6rdEhYLsgcvIj",
            "kr": "19VNQtnBA-YL_avWuVeHQHxJZ9MZ04WPF",  # leer
            "krc": "1nReV4Mb7Wdj96czpO5regFbdBPu0zZ_y",
            "ks": "1kzh0Pgrv27WRMstR9MpU8mu7p60TcT-X",
            "ksh": "1iHJvrl2HeRaCumlrx3N7CPrHQ2KuLUkt",
            "ku": "1YqJog7Bkk0fHBCSTxJ9heeE-bfbkbkye",
            "kv": "1s91HI4eq8lQYlZwfrJAgaGlCyAtIhvIJ",
            "kw": "16TaIX2nRfqDp8n7zudd4bqf5abN49dvW",
            "ky": "17HPUKFdKWhUjuR1NOp5f3PQYfMlMCxCT",
            "la": "1NiQuBaUIFEERvVXo6CQLwosPraGyiRYw",
            "lad": "1PEmXCWLCqnjLBomMAYHeObM1AmVHtD08",
            "lb": "1nE4g10xoTU23idmDtOQ0w2QCuizZ6QH_",
            "lbe": "1KOm-AdRcCHfSc1-uYBxBA4GjxXjnIlE-",
            "lez": "1cJAXshrLlF1TZlPHJTpDwEvurIOsz4yR",
            "lg": "1Ur0y7iiEpWBgHECrIrT1OyIC8um_y4th",
            "li": "1TikIqfqcZlSDWhOae1JnjJiDko4nj4Dj",
            "lij": "1ro5ItUcF49iP3JdV82lhCQ07MtZn_VjW",
            "lmo": "1W4rhBy2Pi5SuYWyWbNotOVkVY3kYWS_O",
            "ln": "1bLSV6bWx0CgFm7ByKppZLpYCFL8EIAoD",
            "lo": "1C6SSLeKF3QirjZbAZAcpVX_AXYg_TJG3",
            "lrc": "1GUcS28MlJe_OjeQfS2AJ8uczpD8ut60e",
            "lt": "1gAG6TcMTmC128wWK0rCXRlCTsJY9wFQY",
            "ltg": "12ziP8t_fAAS9JqOCEC0kuJObEyuoiOjD",
            "lv": "1MPuAM04u-AtfybXdpHwCqUpFWbe-zD0_",
            "mai": "1d_nUewBkka2QGEmxCc9v3dTfvo7lPATH",
            "map-bms": "1wrNIE-mqp2xb3lrNdwADe6pb7f35NP6V",
            "mdf": "1BmMGUJy7afuKfhfTBMiKxM3D7FY-JrQ2",
            "mg": "105WaMhcWa-46tCztoj8npUyg0aH18nFL",
            "mh": "1Ej7n6yA1cF1cpD5XneftHtL33iHJwntT",
            "mhr": "1CCPIUaFkEYXiHO0HF8_w07UzVyWchrjS",
            "mi": "1F6au9xQjnF-aNBupGJ1PwaMMM6T_PgdQ",
            "min": "1tVK5SHiCy_DaZSDm3nZBgT5bgWThbJt_",
            "mk": "18NpudytGhSWq_LbmycTDw10cSftlSBGS",
            "ml": "1V73UE-EvcE-vV3V1RTvU4sak6QFcP91y",
            "mn": "14jRXicA87oXZOZllWqUjKBMetNpQEUUp",
            "mo": "1YsLGNMsJ7VsekhdcITQeolzOSK4NzE6U",
            "mr": "1vOr1AIHbgkhTO9Ol9Jx5Wh98Qdyh1QKI",
            "mrj": "1dW-YmEW8a9D5KyXz8ojSdIXWGekNzGzN",
            "ms": "1bs-_5WNRiZBjO-DtcNtkcIle-98homf_",
            "mt": "1L7aU3iGjm6SmPIU74k990qRgHFV9hrL0",
            "mus": "1_b7DcRqiKJFEFwp87cUecqf8A5BDbTIJ",  # leer
            "mwl": "1MfP0jba2jQfGVeJOLq26MjI6fYY7xTPu",
            "my": "16wsIGBhNVd2lC2p6n1X8rdMbiaemeiUM",
            "myv": "1KEqHmfx2pfU-a1tdI_7ZxMQAk5NJzJjB",
            "mzn": "1CflvmYEXZnWwpsBmIs2OvG-zDDvLEMDJ",
            "na": "1r0AVjee5wNnrcgJxQmVGPVKg5YWz1irz",
            "nah": "1fx6eu91NegyueZ1i0XaB07CKjUwjHN7H",
            "nap": "1bhT4sXCJvaTchCIV9mwLBtf3a7OprbVB",
            "nds-nl": "1UIFi8eOCuFYJXSAXZ9pCWwkQMlHaY4ye",
            "nds": "1FLgZIXUWa_vekDt4ndY0B5XL7FNLiulr",
            "ne": "1gEoCjSJmzjIH4kdHsbDZzD6ID4_78ekS",
            "new": "1_-p45Ny4w9UvGuhD8uRNSPPeaARYvESH",
            "ng": "11yxPdkmpmnijQUcnFHZ3xcOmLTYJmN_R",
            "nl": "1dqYXg3ilzVOSQ_tz_dF47elSIvSIhgqd",
            "nn": "1pDrtRhQ001z2WUNMWCZQU3RV_M0BqOmv",
            "no": "1zuT8MI96Ivpiu9mEVFNjwbiM8gJlSzY2",
            "nov": "1l38388Rln0NXsSARMZHmTmyfo5C0wYTd",
            "nrm": "10vxPq1Nci7Wpq4XOvx3dtqODskzjdxJQ",
            "nso": "1iaIV8qlT0RDnbeQlnxJ3RehsG3gU5ePK",
            "nv": "1oN31jT0w3wP9aGwAPz91pSdUytnd9B0g",
            "ny": "1eEKH_rUPC560bfEg11kp3kbe8qWm35IG",
            "oc": "1C01cW8G_j8US-DTrsmeal_ENHTtNWn-H",
            "olo": "1vbDwKZKqFq84dusr1SvDx5JbBcPanx9L",  # leer
            "om": "1q3h22VMbWg2kgVFm-OArR-E4y1yBQ1JX",
            "or": "1k8LwCE8nC7lq6neXDaS3zRn0KOrd9RnS",
            "os": "1u81KAB34aEQfet00dLMRIBJsfRwbDTij",
            "pa": "1JDEHL1VcLHBamgTPBom_Ryi8hk6PBpsu",
            "pag": "1k905VUWnRgY8kFb2P2431Kr4dZuolYGF",
            "pam": "1ssugGyJb8ipispC60B3I6kzMsri1WcvC",
            "pap": "1Za0wfwatxYoD7jGclmTtRoBP0uV_qImQ",
            "pcd": "1csJlKgtG04pdIYCUWhsCCZARKIGlEYPx",
            "pdc": "1Xnms4RXZKZ1BBQmQJEPokmkiweTpouUw",
            "pfl": "1tPQfHX7E0uKMdDSlwNw5aGmaS5bUK0rn",
            "pi": "16b-KxNxzbEuyoNSlI3bfe2YXmdSEsPFu",
            "pih": "1vwyihTnS8_PE5BNK7cTISmIBqGWvsVnF",
            "pl": "1fijjS0LbfpKcoPB5V8c8fH08T8AkXRp9",
            "pms": "12ySc7X9ajWWqMlBjyrPiEdc-qVBuIkbA",
            "pnb": "1RB3-wjluhTKbdTGCsk3nag1bM3m4wENb",
            "pnt": "1ZCUzms6fY4on_fW8uVgO7cEs9KHydHY_",
            "ps": "1WKl9Av6Sqz6aHKyUM5kIh90mzFzyVWH9",
            "pt": "13BX-_4_hcTUp59HDyczFDI32qUB94vUY",
            "qu": "1CB_C4ygtRoegkqgcqfXNHr8oQd-UcvDE",
            "rm": "1YRSGgWoxEqSojHXuBHJnY8vAHr1VgLu-",
            "rmy": "1uFcCyvOWBJWKFQxbkYSp373xUXVl4IgF",
            "rn": "1ekyyb2MvupYGY_E8_BhKvV664sLvW4aE",
            "ro": "1YfeNTSoxU-zJMnyQotLk5X8B_6nHryBu",
            "roa-rup": "150s4H4TdQ5nNYVC6j0E416TUAjBE85yy",
            "roa-tara": "1H6emfQsD_a5yohK4RMPQ-GrnHXqqVgr3",
            "ru": "11gP2s-SYcfS3j9MjPp5C3_nFeQB-8x86",
            "rue": "1OuSglZAndja1J5D5IUmdbt_niTTyEgYK",
            "rw": "1NuhHfi0-B-Xlr_BApijnxCw0WMEltttP",
            "sa": "1P2S3gL_zvKgXLKJJxg-Fb4z8XdlVpQik",
            "sah": "1qz0MpKckzUref2FX_FYiNzI2p4BDc5oR",
            "sc": "1oAYj_Fty4FUwjAOBEBaiZt_cY8dtpDfA",
            "scn": "1sDN9zHkXWYoHYx-DUu-GPvsUgB_IRa8S",
            "sco": "1i8W7KQPj6YZQLop89vZBSybJNgNsvXWR",
            "sd": "1vaNqfv3S8Gl5pQmig3vwWQ3cqRTsXmMR",
            "se": "1RT9xhn0Vl90zjWYDTw5V1L_u1Oh16tpP",
            "sg": "1iIh2oXD2Szz_AygUvTt3_ZK8a3RYEGZ_",
            "sh": "1qPwLiAm6t4__G-zVEOrBgYx6VRmgDgiS",
            "si": "1G5ryceID0TP6SAO42e-HAbIlCvYmnUN7",
            "simple": "1FVV49o_RlK6M5Iw_7zeJOEDQoTa5zSbq",
            "sk": "11mkYvbmAWKTInj6t4Ma8BUPxoR5o6irL",
            "sl": "1fsIZS5LgMzMzZ6T7ogStyj-ILEZIBRvO",
            "sm": "1yefECpKX_Y4R7G2tggIxvc_BvJfOAz-t",
            "sn": "1fYeCjMPvRAv94kvZjiKI-ktIDLkbv0Ve",
            "so": "1Uc-eSZnJb36SgeTvRU3GirXZOlGD_NB6",
            "sq": "11u-53n71O_yjpwRiCQSwgL7N2w72ZptX",
            "sr": "1PGLGlQi8Q0Eac6dib-uuCJAAHK6SF5Pz",
            "srn": "1JKiL3TSXqK1-KhPfAwMK0uqw90WEzg7M",
            "ss": "1e0quNEsA1dn57-IbincF4D82dRWgzQlp",
            "st": "1ny-FBzpBqIDgv6jMcsoFev3Ih65FNZFO",
            "stq": "15Fx32ROy2IM6lSqAPUykkr3CITR6Xd7v",
            "su": "1C0FJum7bYZpnyptBvfAgwJb0TX2hggtO",
            "sv": "1YyqzOSXzK5yrAou9zeTDWH_7s569mDcz",
            "sw": "1_bNTj6T8eXlNAIuHaveleWlHB_22alJs",
            "szl": "1_dXEip1snK4CPVGqH8x7lF5O-6FdCNFW",
            "ta": "1ZFTONsxGtSnC9QB6RpWSvgD_MbZwIhHH",
            "tcy": "15R6u7KQs1vmDSm_aSDrQMJ3Q6q3Be0r7",  # leer
            "te": "11Sx-pBAPeZOXGyv48UNSVMD0AH7uf4YN",
            "tet": "11mr2MYLcv9pz7mHhGGNi5iNCOVErYeOt",
            "tg": "16ttF7HWqM9Cnj4qmgf3ZfNniiOJfZ52w",
            "th": "14xhIt-xr5n9nMuvcwayCGM1-zBCFZquW",
            "ti": "123q5e9MStMShp8eESGtHdSBGLDrCKfJU",
            "tk": "1X-JNInt34BNGhg8A8Peyjw2WjsALdXsD",
            "tl": "1WkQHbWd9cqtTnSHAv0DpUThaBnzeSPTJ",
            "tn": "1fHfQHetZn8-fLuRZEu-cvs-kQYwPvjyL",
            "to": "1cHOLaczYJ8h-OqQgxeoH9vMG3izg6muT",
            "tpi": "1YsRjxVu6NYOrXRb8oqMO9FPaicelFEcu",
            "tr": "1J1Zy02IxvtCK0d1Ba2h_Ulit1mVb9UIX",
            "ts": "1pIcfAt3KmtmDkyhOl-SMSeoM8aP8bOpl",
            "tt": "1vsfzCjj-_bMOn5jBai41TF5GjKJM_Ius",
            "tum": "1NWcg65daI2Bt0awyEgU6apUDbBmiqCus",
            "tw": "1WCYKZIqS7AagS76QFSfbteiOgFNBvNne",
            "ty": "1DIqaP1l-N9VXTNokrlr6EuPMGE765o4h",
            "tyv": "1F3qa05OYLBcjT1lXMurAJFDXP_EesCvM",
            "udm": "1T0YMTAPLOk768sstnewy5Jxgx2RPu3Rb",
            "ug": "1fjezvqlysyZhiQMZdazqLGgk72PqtXAw",
            "uk": "1UMJCHtzxkfLDBJE7NtfN5FeMrnnUVwoh",
            "ur": "1WNaD2TuHvdsF-z0k_emQYchwoQQDFmRk",
            "uz": "11wrG2FSTpRJc2jb5MhgvxjkVDYhT8M-l",
            "ve": "1PucJ7pJ4CXGEXZ5p_WleZDs2usNz74to",
            "vec": "1cAVjm_y3ehNteDQIYz9yyoq1EKkqOXZ0",
            "vep": "1K_eqV7O6C7KPJWZtmIuzFMKAagj-0O85",
            "vi": "1yQ6nhm1BmG9lD4_NaG1hE5VV6biEaV5f",
            "vls": "1bpQQW6pKHruKJJaKtuggH5rReMXyeVXp",
            "vo": "1D80QRdTpe7H4mHFKpfugscsjX71kiMJN",
            "wa": "1m4B81QYbf74htpInDU5p7d0n0ot8WLPZ",
            "war": "1EC3jsHtu22tHBv6jX_I4rupC5RwV3OYd",
            "wo": "1vChyqNNLu5xYHdyHpACwwpw4l3ptiKlo",
            "wuu": "1_EIn02xCUBcwLOwYnA-lScjS2Lh2ECw6",
            "xal": "19bKXsL1D2UesbB50JPyc9TpG1lNc2POt",
            "xh": "1pPVcxBG3xsCzEnUzlohc_p89gQ9dSJB3",
            "xmf": "1SM9llku6I_ZuZz05mOBuL2lx-KQXvehr",
            "yi": "1WNWr1oV-Nl7c1Jv8x_MiAj2vxRtyQawu",
            "yo": "1yNVOwMOWeglbOcRoZzgd4uwlN5JMynnY",
            "za": "1i7pg162cD_iU9h8dgtI2An8QCcbzUAjB",
            "zea": "1EWSkiSkPBfbyjWjZK0VuKdpqFnFOpXXQ",
            "zh-classical": "1uUKZamNp08KA7s7794sKPOqPALvo_btl",
            "zh-min-nan": "1oSgz3YBXLGUgI7kl-uMOC_ww6L0FNFmp",
            "zh-yue": "1zhwlUeeiyOAU1QqwqZ8n91yXIRPFA7UE",
            "zh": "1LZ96GUhkVHQU-aj2C3WOrtffOp0U3Z7f",
            "zu": "1FyXl_UK1737XB3drqQFhGXiJrJckiB1W",
        }
        return languages_ids[language]


class NER_MULTI_XTREME(MultiCorpus):
    def __init__(
        self,
        languages: Union[str, List[str]] = "en",
        base_path: Union[str, Path] = None,
        in_memory: bool = False,
        **corpusargs,
    ):
        """
        Xtreme corpus for cross-lingual NER consisting of datasets of a total of 176 languages. The data comes from the google
        research work XTREME https://github.com/google-research/xtreme. All datasets for NER and respective language abbreviations (e.g.
        "en" for english can be found here https://www.amazon.com/clouddrive/share/d3KGCRCIYwhKJF0H3eWA26hjg2ZCRhjpEQtDL70FSBN/folder/C43gs51bSIaq5sFTQkWNCQ?_encoding=UTF8&*Version*=1&*entries*=0&mgh=1 )
        The data is derived from the wikiann dataset https://elisa-ie.github.io/wikiann/ (license: https://opendatacommons.org/licenses/by/)

        Parameters
        ----------
        languages : Union[str, List[str]], optional
            Default the 40 languages that are used in XTREME are loaded. Otherwise on can hand over a strings or a list of strings
            consisiting of abbreviations for languages. All datasets will be loaded in a MultiCorpus object.
        base_path : Union[str, Path], optional
            Default is None, meaning that corpus gets auto-downloaded and loaded. You can override this
            to point to a different folder but typically this should not be necessary.
            The data is in bio-format. It will by default (with the string "ner" as value) be transformed
            into the bioes format. If you dont want that set it to None.

        """
        # if no languages are given as argument all languages used in XTREME will be loaded
        if not languages:
            languages = [
                "af",
                "ar",
                "bg",
                "bn",
                "de",
                "el",
                "en",
                "es",
                "et",
                "eu",
                "fa",
                "fi",
                "fr",
                "he",
                "hi",
                "hu",
                "id",
                "it",
                "ja",
                "jv",
                "ka",
                "kk",
                "ko",
                "ml",
                "mr",
                "ms",
                "my",
                "nl",
                "pt",
                "ru",
                "sw",
                "ta",
                "te",
                "th",
                "tl",
                "tr",
                "ur",
                "vi",
                "yo",
                "zh",
            ]

        # if only one language is given
        if type(languages) == str:
            languages = [languages]

        if not base_path:
            base_path = flair.cache_root / "datasets"
        else:
            base_path = Path(base_path)

        # column format
        columns = {0: "text", 1: "ner"}

        # this dataset name
        dataset_name = self.__class__.__name__.lower()

        data_folder = base_path / dataset_name

        # For each language in languages, the file is downloaded if not existent
        # Then a comlumncorpus of that data is created and saved in a list
        # This list is handed to the multicorpus

        # list that contains the columncopora
        corpora: List[Corpus] = []

        hu_path = "https://nlp.informatik.hu-berlin.de/resources/datasets/panx_dataset"

        # download data if necessary
        for language in languages:
            language_folder = data_folder / language

            # if language not downloaded yet, download it
            if not language_folder.exists():
                file_name = language + ".tar.gz"
                # create folder
                os.makedirs(language_folder)

                # download from HU Server
                temp_file = cached_path(
                    hu_path + "/" + file_name,
                    Path("datasets") / dataset_name / language,
                )

                # unzip
                log.info("Extracting data...")
                import tarfile

                tar = tarfile.open(str(temp_file), "r:gz")
                for part in ["train", "test", "dev"]:
                    tar.extract(part, str(language_folder))
                tar.close()
                log.info("...done.")

                # transform data into required format
                log.info("Processing dataset...")
                for part in ["train", "test", "dev"]:
                    self._xtreme_to_simple_ner_annotation(str(language_folder / part))
                log.info("...done.")

            # initialize comlumncorpus and add it to list
            log.info(f"Reading data for language {language}")
            corp = ColumnCorpus(
                data_folder=language_folder,
                column_format=columns,
                in_memory=in_memory,
                **corpusargs,
            )
            corpora.append(corp)

        super(NER_MULTI_XTREME, self).__init__(
            corpora,
            name="xtreme",
        )

    def _xtreme_to_simple_ner_annotation(self, data_file: Union[str, Path]):
        with open(data_file, "r", encoding="utf-8") as f:
            lines = f.readlines()
        with open(data_file, "w", encoding="utf-8") as f:
            for line in lines:
                if line == "\n":
                    f.write(line)
                else:
                    liste = line.split()
                    f.write(liste[0].split(":", 1)[1] + " " + liste[1] + "\n")


class NER_MULTI_WIKINER(MultiCorpus):
    def __init__(
        self,
        languages: Union[str, List[str]] = "en",
        base_path: Union[str, Path] = None,
        in_memory: bool = False,
        **corpusargs,
    ):
        if not base_path:
            base_path = flair.cache_root / "datasets"
        else:
            base_path = Path(base_path)

        # if only one language is given
        if type(languages) == str:
            languages = [languages]

        # column format
        columns = {0: "text", 1: "pos", 2: "ner"}

        # this dataset name
        dataset_name = self.__class__.__name__.lower()

        data_folder = base_path / dataset_name

        corpora: List[Corpus] = []
        for language in languages:
            language_folder = data_folder / language

            # download data if necessary
            self._download_wikiner(language, str(language_folder))

            # initialize comlumncorpus and add it to list
            log.info(f"Read data for language {language}")
            corp = ColumnCorpus(
                data_folder=language_folder,
                column_format=columns,
                in_memory=in_memory,
                **corpusargs,
            )
            corpora.append(corp)

        super(NER_MULTI_WIKINER, self).__init__(
            corpora,
            name="wikiner",
        )

    def _download_wikiner(self, language_code: str, dataset_name: str):
        # download data if necessary
        wikiner_path = "https://raw.githubusercontent.com/dice-group/FOX/master/input/Wikiner/"
        lc = language_code

        data_file = flair.cache_root / "datasets" / dataset_name / f"aij-wikiner-{lc}-wp3.train"
        if not data_file.is_file():
            cached_path(
                f"{wikiner_path}aij-wikiner-{lc}-wp3.bz2",
                Path("datasets") / dataset_name,
            )
            import bz2

            # unpack and write out in CoNLL column-like format
            bz_file = bz2.BZ2File(
                flair.cache_root / "datasets" / dataset_name / f"aij-wikiner-{lc}-wp3.bz2",
                "rb",
            )
            with bz_file as f, open(
                flair.cache_root / "datasets" / dataset_name / f"aij-wikiner-{lc}-wp3.train",
                "w",
                encoding="utf-8",
            ) as out:
                for lineb in f:
                    line = lineb.decode("utf-8")
                    words = line.split(" ")
                    for word in words:
                        out.write("\t".join(word.split("|")) + "\n")


class NER_SWEDISH(ColumnCorpus):
    def __init__(
        self,
        base_path: Union[str, Path] = None,
        in_memory: bool = True,
        **corpusargs,
    ):
        """
        Initialize the NER_SWEDISH corpus for Swedish. The first time you call this constructor it will automatically
        download the dataset.
        :param base_path: Default is None, meaning that corpus gets auto-downloaded and loaded. You can override this
        to point to a different folder but typically this should not be necessary.
        :param in_memory: If True, keeps dataset in memory giving speedups in training.
        :param document_as_sequence: If True, all sentences of a document are read into a single Sentence object
        """

        if not base_path:
            base_path = flair.cache_root / "datasets"
        else:
            base_path = Path(base_path)

        # column format
        columns = {0: "text", 1: "ner"}

        # this dataset name
        dataset_name = self.__class__.__name__.lower()

        data_folder = base_path / dataset_name

        # download data if necessary
        ner_spraakbanken_path = "https://raw.githubusercontent.com/klintan/swedish-ner-corpus/master/"
        cached_path(f"{ner_spraakbanken_path}test_corpus.txt", Path("datasets") / dataset_name)
        cached_path(f"{ner_spraakbanken_path}train_corpus.txt", Path("datasets") / dataset_name)

        # data is not in IOB2 format. Thus we transform it to IOB2
        self._add_IOB2_tags(data_file=Path(data_folder / "test_corpus.txt"))
        self._add_IOB2_tags(data_file=Path(data_folder / "train_corpus.txt"))

        super(NER_SWEDISH, self).__init__(
            data_folder,
            columns,
            in_memory=in_memory,
            **corpusargs,
        )

    def _add_IOB2_tags(self, data_file: Union[str, Path], encoding: str = "utf8"):
        """
        Function that adds IOB2 tags if only chunk names are provided (e.g. words are tagged PER instead
        of B-PER or I-PER). Replaces '0' with 'O' as the no-chunk tag since ColumnCorpus expects
        the letter 'O'. Additionally it removes lines with no tags in the data file and can also
        be used if the data is only partially IOB tagged.
        Parameters
        ----------
        data_file : Union[str, Path]
            Path to the data file.
        encoding : str, optional
            Encoding used in open function. The default is "utf8".

        """
        with open(file=data_file, mode="r", encoding=encoding) as f:
            lines = f.readlines()
        with open(file=data_file, mode="w", encoding=encoding) as f:
            pred = "O"  # remembers tag of predecessing line
            for line in lines:
                line_list = line.split()
                if len(line_list) == 2:  # word with tag
                    word = line_list[0]
                    tag = line_list[1]
                    if tag in ["0", "O"]:  # no chunk
                        f.write(word + " O\n")
                        pred = "O"
                    elif "-" not in tag:  # no IOB tags
                        if pred == "O":  # found a new chunk
                            f.write(word + " B-" + tag + "\n")
                            pred = tag
                        else:  # found further part of chunk or new chunk directly after old chunk
                            if pred == tag:
                                f.write(word + " I-" + tag + "\n")
                            else:
                                f.write(word + " B-" + tag + "\n")
                                pred = tag
                    else:  # line already has IOB tag (tag contains '-')
                        f.write(line)
                        pred = tag.split("-")[1]
                elif len(line_list) == 0:  # empty line
                    f.write("\n")
                    pred = "O"


class NER_TURKU(ColumnCorpus):
    def __init__(
        self,
        base_path: Union[str, Path] = None,
        in_memory: bool = True,
        **corpusargs,
    ):
        """
        Initialize the Finnish TurkuNER corpus. The first time you call this constructor it will automatically
        download the dataset.
        :param base_path: Default is None, meaning that corpus gets auto-downloaded and loaded. You can override this
        to point to a different folder but typically this should not be necessary.
        POS tags instead
        :param in_memory: If True, keeps dataset in memory giving speedups in training.
        :param document_as_sequence: If True, all sentences of a document are read into a single Sentence object
        """
        if not base_path:
            base_path = flair.cache_root / "datasets"
        else:
            base_path = Path(base_path)

        # column format
        columns = {0: "text", 1: "ner"}

        # this dataset name
        dataset_name = self.__class__.__name__.lower()

        data_folder = base_path / dataset_name

        # download data if necessary
        conll_path = "https://raw.githubusercontent.com/TurkuNLP/turku-ner-corpus/master/data/conll"
        dev_file = "dev.tsv"
        test_file = "test.tsv"
        train_file = "train.tsv"
        cached_path(f"{conll_path}/{dev_file}", Path("datasets") / dataset_name)
        cached_path(f"{conll_path}/{test_file}", Path("datasets") / dataset_name)
        cached_path(f"{conll_path}/{train_file}", Path("datasets") / dataset_name)

        super(NER_TURKU, self).__init__(
            data_folder,
            columns,
            dev_file=dev_file,
            test_file=test_file,
            train_file=train_file,
            column_delimiter="\t",
            encoding="latin-1",
            in_memory=in_memory,
            document_separator_token="-DOCSTART-",
            **corpusargs,
        )


class NER_UKRAINIAN(ColumnCorpus):
    def __init__(
        self,
        base_path: Union[str, Path] = None,
        in_memory: bool = True,
        **corpusargs,
    ):
        """
        Initialize the Ukrainian NER corpus from lang-uk project. The first time you call this constructor it will
        automatically download the dataset.
        :param base_path: Default is None, meaning that corpus gets auto-downloaded and loaded. You can override this
        to point to a different folder but typically this should not be necessary.
        POS tags instead
        :param in_memory: If True, keeps dataset in memory giving speedups in training.
        :param document_as_sequence: If True, all sentences of a document are read into a single Sentence object
        """
        if not base_path:
            base_path = flair.cache_root / "datasets"
        else:
            base_path = Path(base_path)

        # column format
        columns = {0: "text", 1: "ner"}

        # this dataset name
        dataset_name = self.__class__.__name__.lower()

        data_folder = base_path / dataset_name

        # download data if necessary
        conll_path = "https://raw.githubusercontent.com/lang-uk/flair-ner/master/fixed-split"
        test_file = "test.iob"
        train_file = "train.iob"
        cached_path(f"{conll_path}/{test_file}", Path("datasets") / dataset_name)
        cached_path(f"{conll_path}/{train_file}", Path("datasets") / dataset_name)

        super(NER_UKRAINIAN, self).__init__(
            data_folder,
            columns,
            test_file=test_file,
            train_file=train_file,
            column_delimiter=" ",
            encoding="utf-8",
            in_memory=in_memory,
            **corpusargs,
        )


class KEYPHRASE_SEMEVAL2017(ColumnCorpus):
    def __init__(
        self,
        base_path: Union[str, Path] = None,
        in_memory: bool = True,
        **corpusargs,
    ):
        if not base_path:
            base_path = flair.cache_root / "datasets"
        else:
            base_path = Path(base_path)

        # column format
        columns = {0: "text", 1: "keyword"}

        # this dataset name
        dataset_name = self.__class__.__name__.lower()

        data_folder = base_path / dataset_name

        semeval2017_path = "https://raw.githubusercontent.com/midas-research/keyphrase-extraction-as-sequence-labeling-data/master/SemEval-2017"
        cached_path(f"{semeval2017_path}/train.txt", Path("datasets") / dataset_name)
        cached_path(f"{semeval2017_path}/test.txt", Path("datasets") / dataset_name)
        cached_path(f"{semeval2017_path}/dev.txt", Path("datasets") / dataset_name)

        super(KEYPHRASE_SEMEVAL2017, self).__init__(
            data_folder,
            columns,
            in_memory=in_memory,
            **corpusargs,
        )


class KEYPHRASE_INSPEC(ColumnCorpus):
    def __init__(
        self,
        base_path: Union[str, Path] = None,
        in_memory: bool = True,
        **corpusargs,
    ):
        if not base_path:
            base_path = flair.cache_root / "datasets"
        else:
            base_path = Path(base_path)

        # column format
        columns = {0: "text", 1: "keyword"}

        # this dataset name
        dataset_name = self.__class__.__name__.lower()

        data_folder = base_path / dataset_name

        inspec_path = "https://raw.githubusercontent.com/midas-research/keyphrase-extraction-as-sequence-labeling-data/master/Inspec"
        cached_path(f"{inspec_path}/train.txt", Path("datasets") / dataset_name)
        cached_path(f"{inspec_path}/test.txt", Path("datasets") / dataset_name)
        if "dev.txt" not in os.listdir(data_folder):
            cached_path(f"{inspec_path}/valid.txt", Path("datasets") / dataset_name)
            # rename according to train - test - dev - convention
            os.rename(data_folder / "valid.txt", data_folder / "dev.txt")

        super(KEYPHRASE_INSPEC, self).__init__(
            data_folder,
            columns,
            in_memory=in_memory,
            **corpusargs,
        )


class KEYPHRASE_SEMEVAL2010(ColumnCorpus):
    def __init__(
        self,
        base_path: Union[str, Path] = None,
        in_memory: bool = True,
        **corpusargs,
    ):
        if not base_path:
            base_path = flair.cache_root / "datasets"
        else:
            base_path = Path(base_path)

        # column format
        columns = {0: "text", 1: "keyword"}

        # this dataset name
        dataset_name = self.__class__.__name__.lower()

        data_folder = base_path / dataset_name

        semeval2010_path = "https://raw.githubusercontent.com/midas-research/keyphrase-extraction-as-sequence-labeling-data/master/processed_semeval-2010"
        cached_path(f"{semeval2010_path}/train.txt", Path("datasets") / dataset_name)
        cached_path(f"{semeval2010_path}/test.txt", Path("datasets") / dataset_name)

        super(KEYPHRASE_SEMEVAL2010, self).__init__(
            data_folder,
            columns,
            in_memory=in_memory,
            **corpusargs,
        )


class UP_CHINESE(ColumnCorpus):
    def __init__(
        self,
        base_path: Union[str, Path] = None,
        in_memory: bool = True,
        document_as_sequence: bool = False,
        **corpusargs,
    ):
        """
        Initialize the Chinese dataset from the Universal Propositions Bank, comming from that webpage:
        https://github.com/System-T/UniversalPropositions/tree/master/UP_Chinese

        :param base_path: Default is None, meaning that corpus gets auto-downloaded and loaded. You can override this
        to point to a different folder but typically this should not be necessary.
        :param in_memory: If True, keeps dataset in memory giving speedups in training.
        :param document_as_sequence: If True, all sentences of a document are read into a single Sentence object
        """
        if not base_path:
            base_path = flair.cache_root / "datasets"
        else:
            base_path = Path(base_path)

        # column format
        columns = {1: "text", 9: "frame"}

        # this dataset name
        dataset_name = self.__class__.__name__.lower()

        data_folder = base_path / dataset_name

        # download data if necessary
        up_zh_path = "https://raw.githubusercontent.com/System-T/UniversalPropositions/master/UP_Chinese/"
        cached_path(f"{up_zh_path}zh-up-train.conllu", Path("datasets") / dataset_name)
        cached_path(f"{up_zh_path}zh-up-dev.conllu", Path("datasets") / dataset_name)
        cached_path(f"{up_zh_path}zh-up-test.conllu", Path("datasets") / dataset_name)

        super(UP_CHINESE, self).__init__(
            data_folder,
            columns,
            encoding="utf-8",
            train_file="zh-up-train.conllu",
            test_file="zh-up-test.conllu",
            dev_file="zh-up-dev.conllu",
            in_memory=in_memory,
            document_separator_token=None if not document_as_sequence else "-DOCSTART-",
            comment_symbol="#",
            **corpusargs,
        )


class UP_ENGLISH(ColumnCorpus):
    def __init__(
        self,
        base_path: Union[str, Path] = None,
        in_memory: bool = True,
        document_as_sequence: bool = False,
        **corpusargs,
    ):
        """
        Initialize the English dataset from the Universal Propositions Bank, comming from that webpage:
        https://github.com/System-T/UniversalPropositions.

        :param base_path: Default is None, meaning that corpus gets auto-downloaded and loaded. You can override this
        to point to a different folder but typically this should not be necessary.
        :param in_memory: If True, keeps dataset in memory giving speedups in training.
        :param document_as_sequence: If True, all sentences of a document are read into a single Sentence object
        """
        if not base_path:
            base_path = flair.cache_root / "datasets"
        else:
            base_path = Path(base_path)

        # column format
        columns = {1: "text", 10: "frame"}

        # this dataset name
        dataset_name = self.__class__.__name__.lower()

        data_folder = base_path / dataset_name

        # download data if necessary
        up_en_path = "https://raw.githubusercontent.com/System-T/UniversalPropositions/master/UP_English-EWT/"
        cached_path(f"{up_en_path}en_ewt-up-train.conllu", Path("datasets") / dataset_name)
        cached_path(f"{up_en_path}en_ewt-up-dev.conllu", Path("datasets") / dataset_name)
        cached_path(f"{up_en_path}en_ewt-up-test.conllu", Path("datasets") / dataset_name)

        super(UP_ENGLISH, self).__init__(
            data_folder,
            columns,
            encoding="utf-8",
            train_file="en_ewt-up-train.conllu",
            test_file="en_ewt-up-test.conllu",
            dev_file="en_ewt-up-dev.conllu",
            in_memory=in_memory,
            document_separator_token=None if not document_as_sequence else "-DOCSTART-",
            comment_symbol="#",
            label_name_map={"_": "O"},
            **corpusargs,
        )


class UP_FRENCH(ColumnCorpus):
    def __init__(
        self,
        base_path: Union[str, Path] = None,
        in_memory: bool = True,
        document_as_sequence: bool = False,
        **corpusargs,
    ):
        """
        Initialize the French dataset from the Universal Propositions Bank, comming from that webpage:
        https://github.com/System-T/UniversalPropositions.

        :param base_path: Default is None, meaning that corpus gets auto-downloaded and loaded. You can override this
        to point to a different folder but typically this should not be necessary.
        :param in_memory: If True, keeps dataset in memory giving speedups in training.
        :param document_as_sequence: If True, all sentences of a document are read into a single Sentence object
        """
        if not base_path:
            base_path = flair.cache_root / "datasets"
        else:
            base_path = Path(base_path)

        # column format
        columns = {1: "text", 9: "frame"}

        # this dataset name
        dataset_name = self.__class__.__name__.lower()

        data_folder = base_path / dataset_name

        # download data if necessary
        up_fr_path = "https://raw.githubusercontent.com/System-T/UniversalPropositions/master/UP_French/"
        cached_path(f"{up_fr_path}fr-up-train.conllu", Path("datasets") / dataset_name)
        cached_path(f"{up_fr_path}fr-up-dev.conllu", Path("datasets") / dataset_name)
        cached_path(f"{up_fr_path}fr-up-test.conllu", Path("datasets") / dataset_name)

        super(UP_FRENCH, self).__init__(
            data_folder,
            columns,
            encoding="utf-8",
            train_file="fr-up-train.conllu",
            test_file="fr-up-test.conllu",
            dev_file="fr-up-dev.conllu",
            in_memory=in_memory,
            document_separator_token=None if not document_as_sequence else "-DOCSTART-",
            comment_symbol="#",
            **corpusargs,
        )


class UP_FINNISH(ColumnCorpus):
    def __init__(
        self,
        base_path: Union[str, Path] = None,
        in_memory: bool = True,
        document_as_sequence: bool = False,
        **corpusargs,
    ):
        """
        Initialize the Finnish dataset from the Universal Propositions Bank, comming from that webpage:
        https://github.com/System-T/UniversalPropositions/tree/master/UP_Finnish

        :param base_path: Default is None, meaning that corpus gets auto-downloaded and loaded. You can override this
        to point to a different folder but typically this should not be necessary.
        :param in_memory: If True, keeps dataset in memory giving speedups in training.
        :param document_as_sequence: If True, all sentences of a document are read into a single Sentence object
        """
        if not base_path:
            base_path = flair.cache_root / "datasets"
        else:
            base_path = Path(base_path)

        # column format
        columns = {1: "text", 9: "frame"}

        # this dataset name
        dataset_name = self.__class__.__name__.lower()

        data_folder = base_path / dataset_name

        # download data if necessary
        up_fi_path = "https://raw.githubusercontent.com/System-T/UniversalPropositions/master/UP_Finnish/"
        cached_path(f"{up_fi_path}fi-up-train.conllu", Path("datasets") / dataset_name)
        cached_path(f"{up_fi_path}fi-up-dev.conllu", Path("datasets") / dataset_name)
        cached_path(f"{up_fi_path}fi-up-test.conllu", Path("datasets") / dataset_name)

        super(UP_FINNISH, self).__init__(
            data_folder,
            columns,
            encoding="utf-8",
            train_file="fi-up-train.conllu",
            test_file="fi-up-test.conllu",
            dev_file="fi-up-dev.conllu",
            in_memory=in_memory,
            document_separator_token=None if not document_as_sequence else "-DOCSTART-",
            comment_symbol="#",
            **corpusargs,
        )


class UP_GERMAN(ColumnCorpus):
    def __init__(
        self,
        base_path: Union[str, Path] = None,
        in_memory: bool = True,
        document_as_sequence: bool = False,
        **corpusargs,
    ):
        """
        Initialize the German dataset from the Universal Propositions Bank, comming from that webpage:
        https://github.com/System-T/UniversalPropositions.

        :param base_path: Default is None, meaning that corpus gets auto-downloaded and loaded. You can override this
        to point to a different folder but typically this should not be necessary.
        :param in_memory: If True, keeps dataset in memory giving speedups in training.
        :param document_as_sequence: If True, all sentences of a document are read into a single Sentence object
        """
        if not base_path:
            base_path = flair.cache_root / "datasets"
        else:
            base_path = Path(base_path)

        # column format
        columns = {1: "text", 9: "frame"}

        # this dataset name
        dataset_name = self.__class__.__name__.lower()

        data_folder = base_path / dataset_name

        # download data if necessary
        up_de_path = "https://raw.githubusercontent.com/System-T/UniversalPropositions/master/UP_German/"
        cached_path(f"{up_de_path}de-up-train.conllu", Path("datasets") / dataset_name)
        cached_path(f"{up_de_path}de-up-dev.conllu", Path("datasets") / dataset_name)
        cached_path(f"{up_de_path}de-up-test.conllu", Path("datasets") / dataset_name)

        super(UP_GERMAN, self).__init__(
            data_folder,
            columns,
            encoding="utf-8",
            train_file="de-up-train.conllu",
            test_file="de-up-test.conllu",
            dev_file="de-up-dev.conllu",
            in_memory=in_memory,
            document_separator_token=None if not document_as_sequence else "-DOCSTART-",
            comment_symbol="#",
            **corpusargs,
        )


class UP_ITALIAN(ColumnCorpus):
    def __init__(
        self,
        base_path: Union[str, Path] = None,
        in_memory: bool = True,
        document_as_sequence: bool = False,
        **corpusargs,
    ):
        """
        Initialize the Italian dataset from the Universal Propositions Bank, comming from that webpage:
        https://github.com/System-T/UniversalPropositions/tree/master/UP_Italian

        :param base_path: Default is None, meaning that corpus gets auto-downloaded and loaded. You can override this
        to point to a different folder but typically this should not be necessary.
        :param in_memory: If True, keeps dataset in memory giving speedups in training.
        :param document_as_sequence: If True, all sentences of a document are read into a single Sentence object
        """
        if not base_path:
            base_path = flair.cache_root / "datasets"
        else:
            base_path = Path(base_path)

        # column format
        columns = {1: "text", 9: "frame"}

        # this dataset name
        dataset_name = self.__class__.__name__.lower()

        data_folder = base_path / dataset_name

        # download data if necessary
        up_it_path = "https://raw.githubusercontent.com/System-T/UniversalPropositions/master/UP_Italian/"
        cached_path(f"{up_it_path}it-up-train.conllu", Path("datasets") / dataset_name)
        cached_path(f"{up_it_path}it-up-dev.conllu", Path("datasets") / dataset_name)
        cached_path(f"{up_it_path}it-up-test.conllu", Path("datasets") / dataset_name)

        super(UP_ITALIAN, self).__init__(
            data_folder,
            columns,
            encoding="utf-8",
            train_file="it-up-train.conllu",
            test_file="it-up-test.conllu",
            dev_file="it-up-dev.conllu",
            in_memory=in_memory,
            document_separator_token=None if not document_as_sequence else "-DOCSTART-",
            comment_symbol="#",
            **corpusargs,
        )


class UP_SPANISH(ColumnCorpus):
    def __init__(
        self,
        base_path: Union[str, Path] = None,
        in_memory: bool = True,
        document_as_sequence: bool = False,
        **corpusargs,
    ):
        """
        Initialize the Spanish dataset from the Universal Propositions Bank, comming from that webpage:
        https://github.com/System-T/UniversalPropositions

        :param base_path: Default is None, meaning that corpus gets auto-downloaded and loaded. You can override this
        to point to a different folder but typically this should not be necessary.
        :param in_memory: If True, keeps dataset in memory giving speedups in training.
        :param document_as_sequence: If True, all sentences of a document are read into a single Sentence object
        """
        if not base_path:
            base_path = flair.cache_root / "datasets"
        else:
            base_path = Path(base_path)

        # column format
        columns = {1: "text", 9: "frame"}

        # this dataset name
        dataset_name = self.__class__.__name__.lower()

        data_folder = base_path / dataset_name

        # download data if necessary
        up_es_path = "https://raw.githubusercontent.com/System-T/UniversalPropositions/master/UP_Spanish/"
        cached_path(f"{up_es_path}es-up-train.conllu", Path("datasets") / dataset_name)
        cached_path(f"{up_es_path}es-up-dev.conllu", Path("datasets") / dataset_name)
        cached_path(f"{up_es_path}es-up-test.conllu", Path("datasets") / dataset_name)

        super(UP_SPANISH, self).__init__(
            data_folder,
            columns,
            encoding="utf-8",
            train_file="es-up-train.conllu",
            test_file="es-up-test.conllu",
            dev_file="es-up-dev.conllu",
            in_memory=in_memory,
            document_separator_token=None if not document_as_sequence else "-DOCSTART-",
            comment_symbol="#",
            **corpusargs,
        )


class UP_SPANISH_ANCORA(ColumnCorpus):
    def __init__(
        self,
        base_path: Union[str, Path] = None,
        in_memory: bool = True,
        document_as_sequence: bool = False,
        **corpusargs,
    ):
        """
        Initialize the Spanish AnCora dataset from the Universal Propositions Bank, comming from that webpage:
        https://github.com/System-T/UniversalPropositions

        :param base_path: Default is None, meaning that corpus gets auto-downloaded and loaded. You can override this
        to point to a different folder but typically this should not be necessary.
        :param in_memory: If True, keeps dataset in memory giving speedups in training.
        :param document_as_sequence: If True, all sentences of a document are read into a single Sentence object
        """
        if not base_path:
            base_path = flair.cache_root / "datasets"
        else:
            base_path = Path(base_path)

        # column format
        columns = {1: "text", 9: "frame"}

        # this dataset name
        dataset_name = self.__class__.__name__.lower()

        data_folder = base_path / dataset_name

        # download data if necessary
        up_es_path = "https://raw.githubusercontent.com/System-T/UniversalPropositions/master/UP_Spanish-AnCora/"
        cached_path(f"{up_es_path}es_ancora-up-train.conllu", Path("datasets") / dataset_name)
        cached_path(f"{up_es_path}es_ancora-up-dev.conllu", Path("datasets") / dataset_name)
        cached_path(f"{up_es_path}es_ancora-up-test.conllu", Path("datasets") / dataset_name)

        super(UP_SPANISH_ANCORA, self).__init__(
            data_folder,
            columns,
            encoding="utf-8",
            train_file="es_ancora-up-train.conllu",
            test_file="es_ancora-up-test.conllu",
            dev_file="es_ancora-up-dev.conllu",
            in_memory=in_memory,
            document_separator_token=None if not document_as_sequence else "-DOCSTART-",
            comment_symbol="#",
            **corpusargs,
        )


class NER_HIPE_2022(ColumnCorpus):
    @staticmethod
    def _prepare_corpus(
        file_in: Path, file_out: Path, eos_marker: str, document_separator: str, add_document_separator: bool
    ):
        with open(file_in, "rt", encoding="utf-8") as f_p:
            lines = f_p.readlines()

        with open(file_out, "wt", encoding="utf-8") as f_out:
            # Add missing newline after header
            f_out.write(lines[0] + "\n")

            for line in lines[1:]:
                if line.startswith(" \t"):
                    # Workaround for empty tokens
                    continue

                line = line.strip()

                # Add "real" document marker
                if add_document_separator and line.startswith(document_separator):
                    f_out.write("-DOCSTART- O\n\n")

                f_out.write(line + "\n")

                if eos_marker in line:
                    f_out.write("\n")

    def __init__(
        self,
        dataset_name: str,
        language: str,
        base_path: Union[str, Path] = None,
        in_memory: bool = True,
        version: str = "v2.1",
        branch_name: str = "main",
        dev_split_name="dev",
        add_document_separator=False,
        sample_missing_splits=False,
        preproc_fn=None,
        **corpusargs,
    ):
        """
        Initialize the CLEF-HIPE 2022 NER dataset. The first time you call this constructor it will automatically
        download the specified dataset (by given a language).
        :dataset_name: Supported datasets are: ajmc, hipe2020, letemps, newseye, sonar and topres19th.
        :language: Language for a supported dataset.
        :base_path: Default is None, meaning that corpus gets auto-downloaded and loaded. You can override this
        to point to a different folder but typically this should not be necessary.
        :in_memory: If True, keeps dataset in memory giving speedups in training.
        :version: Version of CLEF-HIPE dataset. Currently only v1.0 is supported and available.
        :branch_name: Defines git branch name of HIPE data repository (main by default).
        :dev_split_name: Defines default name of development split (dev by default). Only the NewsEye dataset has
        currently two development splits: dev and dev2.
        :add_document_separator: If True, a special document seperator will be introduced. This is highly
        recommended when using our FLERT approach.
        :sample_missing_splits: If True, data is automatically sampled when certain data splits are None.
        :preproc_fn: Function that is used for dataset preprocessing. If None, default preprocessing will be performed.
        """
        if not base_path:
            base_path = flair.cache_root / "datasets"
        else:
            base_path = Path(base_path)

        # Dataset split mapping
        hipe_available_splits = {
            "v1.0": {
                "ajmc": {"de": ["sample"], "en": ["sample"]},
                "hipe2020": {"de": ["train", "dev"], "en": ["dev"], "fr": ["train", "dev"]},
                "letemps": {"fr": ["train", "dev"]},
                "newseye": {
                    "de": ["train", "dev", "dev2"],
                    "fi": ["train", "dev", "dev2"],
                    "fr": ["train", "dev", "dev2"],
                    "sv": ["train", "dev", "dev2"],
                },
                "sonar": {"de": ["dev"]},
                "topres19th": {"en": ["train", "dev"]},
            }
        }

        # v2.0 only adds new language and splits for AJMC dataset
        hipe_available_splits["v2.0"] = copy.deepcopy(hipe_available_splits["v1.0"])
        hipe_available_splits["v2.0"]["ajmc"] = {"de": ["train", "dev"], "en": ["train", "dev"], "fr": ["train", "dev"]}

        hipe_available_splits["v2.1"] = copy.deepcopy(hipe_available_splits["v2.0"])
        for dataset_name_values in hipe_available_splits["v2.1"].values():
            for splits in dataset_name_values.values():
                splits.append("test")  # test datasets are only available for >= v2.1

        eos_marker = "EndOfSentence"
        document_separator = "# hipe2022:document_id"

        # Special document marker for sample splits in AJMC dataset
        if f"{dataset_name}" == "ajmc":
            document_separator = "# hipe2022:original_source"

        columns = {0: "text", 1: "ner"}

        dataset_base = self.__class__.__name__.lower()
        data_folder = base_path / dataset_base / version / dataset_name / language

        data_url = (
            f"https://github.com/hipe-eval/HIPE-2022-data/raw/{branch_name}/data/{version}/{dataset_name}/{language}"
        )

        dataset_splits = hipe_available_splits[version][dataset_name][language]

        for split in dataset_splits:
            cached_path(
                f"{data_url}/HIPE-2022-{version}-{dataset_name}-{split}-{language}.tsv", data_folder / "original"
            )

        train_file = "train.txt" if "train" in dataset_splits else None
        dev_file = f"{dev_split_name}.txt" if "sample" not in dataset_splits else "sample.txt"
        test_file = "test.txt" if "test" in dataset_splits else None

        new_data_folder = data_folder

        if add_document_separator:
            new_data_folder = new_data_folder / "with_doc_seperator"
            new_data_folder.mkdir(parents=True, exist_ok=True)

        self.preproc_fn = self._prepare_corpus if not preproc_fn else preproc_fn

        if not all(  # Only reprocess if some files are not there yet
            split_path.exists()
            for split_path in [new_data_folder / f"{split_file}.txt" for split_file in dataset_splits]
        ):
            for split in dataset_splits:
                original_filename = f"HIPE-2022-{version}-{dataset_name}-{split}-{language}.tsv"
                self.preproc_fn(
                    data_folder / "original" / original_filename,
                    new_data_folder / f"{split}.txt",
                    eos_marker,
                    document_separator,
                    add_document_separator,
                )

        super(NER_HIPE_2022, self).__init__(
            new_data_folder,
            columns,
            train_file=train_file,
            dev_file=dev_file,
            test_file=test_file,
            in_memory=in_memory,
            document_separator_token="-DOCSTART-",
            skip_first_line=True,
            column_delimiter="\t",
            comment_symbol="# ",
            sample_missing_splits=sample_missing_splits,
            **corpusargs,
        )


class NER_ICDAR_EUROPEANA(ColumnCorpus):
    def __init__(
        self,
        language: str,
        base_path: Union[str, Path] = None,
        in_memory: bool = True,
        **corpusargs,
    ):
        """
        Initialize the ICDAR Europeana NER dataset. The dataset is based on the French and Dutch Europeana NER corpora
        from the Europeana Newspapers NER dataset (https://lab.kb.nl/dataset/europeana-newspapers-ner), with additional
        preprocessing steps being performed (sentence splitting, punctuation normalizing, training/development/test splits).
        The resulting dataset is released in the "Data Centric Domain Adaptation for Historical Text with OCR Errors" ICDAR paper
        by Luisa März, Stefan Schweter, Nina Poerner, Benjamin Roth and Hinrich Schütze.
        :param language: Language for a supported dataset. Supported languages are "fr" (French) and "nl" (Dutch).
        :param base_path: Default is None, meaning that corpus gets auto-downloaded and loaded. You can override this
        to point to a different folder but typically this should not be necessary.
        :param in_memory: If True, keeps dataset in memory giving speedups in training. Not recommended due to heavy RAM usage.
        """

        supported_languages = ["fr", "nl"]

        if language not in supported_languages:
            log.error(f"Language '{language}' is not in list of supported languages!")
            log.error(f"Supported are '{supported_languages}'!")
            raise Exception()

        if not base_path:
            base_path = flair.cache_root / "datasets"
        else:
            base_path = Path(base_path)

        # column format
        columns = {0: "text", 1: "ner"}

        # this dataset name
        dataset_name = self.__class__.__name__.lower()

        data_folder = base_path / dataset_name / language

        # download data if necessary
        github_path = "https://raw.githubusercontent.com/stefan-it/historic-domain-adaptation-icdar/main/data"

        for split in ["train", "dev", "test"]:
            cached_path(f"{github_path}/{language}/{split}.txt", data_folder)

        super(NER_ICDAR_EUROPEANA, self).__init__(
            data_folder,
            columns,
            in_memory=in_memory,
            train_file="train.txt",
            dev_file="dev.txt",
            test_file="test.txt",
            comment_symbol="# ",
            column_delimiter="\t",
            **corpusargs,
        )


class NER_NERMUD(MultiCorpus):
    def __init__(
        self,
        domains: Union[str, List[str]] = "all",
        base_path: Union[str, Path] = None,
        in_memory: bool = False,
        **corpusargs,
    ):
        """
        Initilize the NERMuD 2023 dataset. NERMuD is a task presented at EVALITA 2023 consisting in the extraction and classification
        of named-entities in a document, such as persons, organizations, and locations. NERMuD 2023 will include two different sub-tasks:

        - Domain-agnostic classification (DAC). Participants will be asked to select and classify entities among three categories
          (person, organization, location) in different types of texts (news, fiction, political speeches) using one single general model.

        - Domain-specific classification (DSC). Participants will be asked to deploy a different model for each of the above types,
          trying to increase the accuracy for each considered type.

        :param domains: Domains to be used. Supported are "WN" (Wikinews), "FIC" (fiction), "ADG" (De Gasperi subset) and "all".
        :param base_path: Default is None, meaning that corpus gets auto-downloaded and loaded. You can override this
        to point to a different folder but typically this should not be necessary.
        :param in_memory: If True, keeps dataset in memory giving speedups in training. Not recommended due to heavy RAM usage.
        """
        supported_domains = ["WN", "FIC", "ADG"]

        if type(domains) == str and domains == "all":
            domains = supported_domains

        if type(domains) == str:
            domains = [domains]

        if not base_path:
            base_path = flair.cache_root / "datasets"
        else:
            base_path = Path(base_path)

        # column format
        columns = {0: "text", 1: "ner"}

        # this dataset name
        dataset_name = self.__class__.__name__.lower()

        data_folder = base_path / dataset_name

        corpora: List[Corpus] = []

        github_path = "https://raw.githubusercontent.com/dhfbk/KIND/main/evalita-2023"

        for domain in domains:
            if domain not in supported_domains:
                log.error(f"Domain '{domain}' is not in list of supported domains!")
                log.error(f"Supported are '{supported_domains}'!")
                raise Exception()

            domain_folder = data_folder / domain.lower()

            for split in ["train", "dev"]:
                cached_path(f"{github_path}/{domain}_{split}.tsv", domain_folder)

            corpus = ColumnCorpus(
                data_folder=domain_folder,
                train_file=f"{domain}_train.tsv",
                dev_file=f"{domain}_dev.tsv",
                test_file=None,
                column_format=columns,
                in_memory=in_memory,
                sample_missing_splits=False,  # No test data is available, so do not shrink dev data for shared task preparation!
                **corpusargs,
            )
            corpora.append(corpus)
        super(NER_NERMUD, self).__init__(
            corpora,
            sample_missing_splits=False,
            name="nermud",
        )<|MERGE_RESOLUTION|>--- conflicted
+++ resolved
@@ -4,12 +4,6 @@
 import os
 import re
 import shutil
-<<<<<<< HEAD
-import zipfile
-from collections import defaultdict
-from pathlib import Path
-from typing import Any, Dict, List, Optional, Union, Iterator, Tuple, DefaultDict
-=======
 from collections import defaultdict
 from pathlib import Path
 from typing import (
@@ -24,7 +18,6 @@
     Union,
     cast,
 )
->>>>>>> 10c4b92a
 
 from torch.utils.data import ConcatDataset, Dataset
 
@@ -812,315 +805,6 @@
         return sentence
 
 
-<<<<<<< HEAD
-class ONTONOTES(ColumnCorpus):
-    def __init__(
-            self,
-            version: str = "v4",
-            language: str = "english",
-            in_memory: bool = True,
-            **corpusargs,
-    ):
-        assert language in ["english", "chinese", "arabic"]
-        assert version in ["v4", "v12"]
-        if version == "v12":
-            assert language == "english"
-
-        column_format = {0: "text", 1: "pos", 2: "ner"}
-
-        base_path = flair.cache_root / "datasets"
-        dataset_name = self.__class__.__name__.lower()
-        data_folder = base_path / dataset_name
-        if not data_folder.exists():
-            log.info("OntoNotes dataset not found, downloading.")
-            dl_path = "https://data.mendeley.com/public-files/datasets/zmycy7t9h9/files/b078e1c4-f7a4-4427-be7f-9389967831ef/file_downloaded"
-            dl_dir = cached_path(dl_path, Path("datasets") / dataset_name)
-
-            if not "conll-2012" in os.listdir(data_folder):
-                import zipfile
-                from tqdm import tqdm
-                log.info("OntoNotes dataset has not been extracted yet, extracting it now. This might take a while.")
-                with zipfile.ZipFile(dl_dir, "r") as zip_ref:
-                    for f in tqdm(zip_ref.namelist()):
-                        if f.endswith('/'):
-                            os.makedirs(data_folder / f)
-                        else:
-                            zip_ref.extract(f, path=data_folder)
-
-        if not os.path.exists(data_folder/ f"splits/{version}/{language}"):
-            log.info(f"OntoNotes splits for {version}/{language} have not been generated yet, generating it now.")
-            import glob
-
-            def _process_coref_span_annotations_for_word(
-                    label: str,
-                    word_index: int,
-                    clusters: DefaultDict[int, List[Tuple[int, int]]],
-                    coref_stacks: DefaultDict[int, List[int]],
-            ) -> None:
-                """
-                For a given coref label, add it to a currently open span(s), complete a span(s) or
-                ignore it, if it is outside of all spans. This method mutates the clusters and coref_stacks
-                dictionaries.
-                # Parameters
-                label : `str`
-                    The coref label for this word.
-                word_index : `int`
-                    The word index into the sentence.
-                clusters : `DefaultDict[int, List[Tuple[int, int]]]`
-                    A dictionary mapping cluster ids to lists of inclusive spans into the
-                    sentence.
-                coref_stacks : `DefaultDict[int, List[int]]`
-                    Stacks for each cluster id to hold the start indices of active spans (spans
-                    which we are inside of when processing a given word). Spans with the same id
-                    can be nested, which is why we collect these opening spans on a stack, e.g:
-                    [Greg, the baker who referred to [himself]_ID1 as 'the bread man']_ID1
-                """
-                if label != "-":
-                    for segment in label.split("|"):
-                        # The conll representation of coref spans allows spans to
-                        # overlap. If spans end or begin at the same word, they are
-                        # separated by a "|".
-                        if segment[0] == "(":
-                            # The span begins at this word.
-                            if segment[-1] == ")":
-                                # The span begins and ends at this word (single word span).
-                                cluster_id = int(segment[1:-1])
-                                clusters[cluster_id].append((word_index, word_index))
-                            else:
-                                # The span is starting, so we record the index of the word.
-                                cluster_id = int(segment[1:])
-                                coref_stacks[cluster_id].append(word_index)
-                        else:
-                            # The span for this id is ending, but didn't start at this word.
-                            # Retrieve the start index from the document state and
-                            # add the span to the clusters for this id.
-                            cluster_id = int(segment[:-1])
-                            start = coref_stacks[cluster_id].pop()
-                            clusters[cluster_id].append((start, word_index))
-
-            def _process_span_annotations_for_word(
-                    annotations: List[str],
-                    span_labels: List[List[str]],
-                    current_span_labels: List[Optional[str]],
-            ) -> None:
-                """
-                Given a sequence of different label types for a single word and the current
-                span label we are inside, compute the BIO tag for each label and append to a list.
-                # Parameters
-                annotations : `List[str]`
-                    A list of labels to compute BIO tags for.
-                span_labels : `List[List[str]]`
-                    A list of lists, one for each annotation, to incrementally collect
-                    the BIO tags for a sequence.
-                current_span_labels : `List[Optional[str]]`
-                    The currently open span per annotation type, or `None` if there is no open span.
-                """
-                for annotation_index, annotation in enumerate(annotations):
-                    # strip all bracketing information to
-                    # get the actual propbank label.
-                    label = annotation.strip("()*")
-
-                    if "(" in annotation:
-                        # Entering into a span for a particular semantic role label.
-                        # We append the label and set the current span for this annotation.
-                        bio_label = "B-" + label
-                        span_labels[annotation_index].append(bio_label)
-                        current_span_labels[annotation_index] = label
-                    elif current_span_labels[annotation_index] is not None:
-                        # If there's no '(' token, but the current_span_label is not None,
-                        # then we are inside a span.
-                        bio_label = "I-" + current_span_labels[annotation_index]
-                        span_labels[annotation_index].append(bio_label)
-                    else:
-                        # We're outside a span.
-                        span_labels[annotation_index].append("O")
-                    # Exiting a span, so we reset the current span label for this annotation.
-                    if ")" in annotation:
-                        current_span_labels[annotation_index] = None
-
-            def _conll_rows_to_sentence(conll_rows: List[str]) -> Dict:
-                document_id: str = None
-                sentence_id: int = None
-                # The words in the sentence.
-                sentence: List[str] = []
-                # The pos tags of the words in the sentence.
-                pos_tags: List[str] = []
-                # the pieces of the parse tree.
-                parse_pieces: List[str] = []
-                # The lemmatised form of the words in the sentence which
-                # have SRL or word sense information.
-                predicate_lemmas: List[str] = []
-                # The FrameNet ID of the predicate.
-                predicate_framenet_ids: List[str] = []
-                # The sense of the word, if available.
-                word_senses: List[float] = []
-                # The current speaker, if available.
-                speakers: List[str] = []
-
-                verbal_predicates: List[str] = []
-                span_labels: List[List[str]] = []
-                current_span_labels: List[str] = []
-
-                # Cluster id -> List of (start_index, end_index) spans.
-                clusters: DefaultDict[int, List[Tuple[int, int]]] = defaultdict(list)
-                # Cluster id -> List of start_indices which are open for this id.
-                coref_stacks: DefaultDict[int, List[int]] = defaultdict(list)
-
-                for index, row in enumerate(conll_rows):
-                    conll_components = row.split()
-
-                    document_id = conll_components[0]
-                    sentence_id = int(conll_components[1])
-                    word = conll_components[3]
-                    pos_tag = conll_components[4]
-                    parse_piece = conll_components[5]
-
-                    # Replace brackets in text and pos tags
-                    # with a different token for parse trees.
-                    if pos_tag != "XX" and word != "XX":
-                        if word == "(":
-                            parse_word = "-LRB-"
-                        elif word == ")":
-                            parse_word = "-RRB-"
-                        else:
-                            parse_word = word
-                        if pos_tag == "(":
-                            pos_tag = "-LRB-"
-                        if pos_tag == ")":
-                            pos_tag = "-RRB-"
-                        (left_brackets, right_hand_side) = parse_piece.split("*")
-                        # only keep ')' if there are nested brackets with nothing in them.
-                        right_brackets = right_hand_side.count(")") * ")"
-                        parse_piece = f"{left_brackets} ({pos_tag} {parse_word}) {right_brackets}"
-                    else:
-                        # There are some bad annotations in the CONLL data.
-                        # They contain no information, so to make this explicit,
-                        # we just set the parse piece to be None which will result
-                        # in the overall parse tree being None.
-                        parse_piece = None
-
-                    lemmatised_word = conll_components[6]
-                    framenet_id = conll_components[7]
-                    word_sense = conll_components[8]
-                    speaker = conll_components[9]
-
-                    if not span_labels:
-                        # If this is the first word in the sentence, create
-                        # empty lists to collect the NER and SRL BIO labels.
-                        # We can't do this upfront, because we don't know how many
-                        # components we are collecting, as a sentence can have
-                        # variable numbers of SRL frames.
-                        span_labels = [[] for _ in conll_components[10:-1]]
-                        # Create variables representing the current label for each label
-                        # sequence we are collecting.
-                        current_span_labels = [None for _ in conll_components[10:-1]]
-
-                    _process_span_annotations_for_word(conll_components[10:-1], span_labels,
-                                                            current_span_labels)
-
-                    # If any annotation marks this word as a verb predicate,
-                    # we need to record its index. This also has the side effect
-                    # of ordering the verbal predicates by their location in the
-                    # sentence, automatically aligning them with the annotations.
-                    word_is_verbal_predicate = any("(V" in x for x in conll_components[11:-1])
-                    if word_is_verbal_predicate:
-                        verbal_predicates.append(word)
-
-                    _process_coref_span_annotations_for_word(conll_components[-1], index, clusters,
-                                                                  coref_stacks)
-
-                    sentence.append(word)
-                    pos_tags.append(pos_tag)
-                    parse_pieces.append(parse_piece)
-                    predicate_lemmas.append(lemmatised_word if lemmatised_word != "-" else None)
-                    predicate_framenet_ids.append(framenet_id if framenet_id != "-" else None)
-                    word_senses.append(float(word_sense) if word_sense != "-" else None)
-                    speakers.append(speaker if speaker != "-" else None)
-
-                named_entities = span_labels[0]
-                srl_frames = [(predicate, labels) for predicate, labels in zip(verbal_predicates, span_labels[1:])]
-
-                if all(parse_pieces):
-                    parse_tree = "".join(parse_pieces)
-                else:
-                    parse_tree = None
-                coref_span_tuples = {(cluster_id, span) for cluster_id, span_list in clusters.items() for span in
-                                     span_list}
-                return {
-                    "document_id": document_id,
-                    "sentence_id": sentence_id,
-                    "sentence": sentence,
-                    "pos_tags": pos_tags,
-                    "parse_tree": parse_tree,
-                    "predicate_lemmas": predicate_lemmas,
-                    "predicate_framenet_ids": predicate_framenet_ids,
-                    "word_senses": word_senses,
-                    "speakers": speakers,
-                    "named_entities": named_entities,
-                    "srl_frames": srl_frames,
-                    "coref_span_tuples": coref_span_tuples
-                }
-
-            def dataset_document_iterator(file_path: str) -> Iterator[List]:
-                """
-                An iterator over CONLL formatted files which yields documents, regardless
-                of the number of document annotations in a particular file. This is useful
-                for conll data which has been preprocessed, such as the preprocessing which
-                takes place for the 2012 CONLL Coreference Resolution task.
-                """
-                with open(file_path, "r", encoding="utf8") as open_file:
-                    conll_rows = []
-                    document: List = []
-                    for line in open_file:
-                        line = line.strip()
-                        if line != "" and not line.startswith("#"):
-                            # Non-empty line. Collect the annotation.
-                            conll_rows.append(line)
-                        else:
-                            if conll_rows:
-                                document.append(_conll_rows_to_sentence(conll_rows))
-                                conll_rows = []
-                        if line.startswith("#end document"):
-                            yield document
-                            document = []
-                    if document:
-                        # Collect any stragglers or files which might not
-                        # have the '#end document' format for the end of the file.
-                        yield document
-
-            def sentence_iterator(file_path: str) -> Iterator:
-                """
-                An iterator over the sentences in an individual CONLL formatted file.
-                """
-                for document in dataset_document_iterator(file_path):
-                    for sentence in document:
-                        yield sentence
-
-            for split in ["train", "development", "test"]:
-                split_dir = os.path.join(data_folder, f"conll-2012/{version}/data/{split}/data/{language}")
-                conll_files = sorted(glob.glob(os.path.join(split_dir, "**/*gold_conll"), recursive=True))
-
-                if not os.path.exists(data_folder / f"splits/{version}/{language}"):
-                    os.makedirs(data_folder / f"splits/{version}/{language}")
-
-                log.info(f"Generating {split} split for {version}/{language}")
-                with open(data_folder / f"splits/{version}/{language}/{split}", "w") as f:
-                    for idx, conll_file in enumerate(conll_files):
-                        for sent in sentence_iterator(conll_file):
-                            for token, pos_tag, ner_tag in zip(sent["sentence"], sent["pos_tags"], sent["named_entities"]):
-                                f.write(token + "\t" + pos_tag + "\t" + ner_tag + "\n")
-                            f.write("\n")
-
-
-        super(ONTONOTES, self).__init__(
-            data_folder / f"splits/{version}/{language}",
-            column_format=column_format,
-            in_memory=in_memory,
-            column_delimiter="\t",
-            **corpusargs
-        )
-
-=======
 class ONTONOTES(MultiFileColumnCorpus):
     archive_url = "https://data.mendeley.com/public-files/datasets/zmycy7t9h9/files/b078e1c4-f7a4-4427-be7f-9389967831ef/file_downloaded"
 
@@ -1535,7 +1219,6 @@
             for sentence in document:
                 yield sentence
 
->>>>>>> 10c4b92a
 
 class CONLL_03(ColumnCorpus):
     def __init__(
