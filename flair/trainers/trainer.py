import datetime
import inspect
import logging
import os
import warnings
from inspect import signature
from pathlib import Path
from typing import Any, Dict, List, Optional, Tuple, Type, Union

import torch
from torch.optim.sgd import SGD
from torch.utils.data.dataset import ConcatDataset

import flair
import flair.nn
from flair.data import Corpus, Dictionary, _len_dataset
from flair.datasets import DataLoader
from flair.nn import Model
from flair.optim import ExpAnnealLR, LinearSchedulerWithWarmup
from flair.training_utils import (
    AnnealOnPlateau,
    identify_dynamic_embeddings,
    init_output_file,
    log_line,
    store_embeddings,
)

from .plugins import Pluggable, TrainingInterrupt, default_plugins

log = logging.getLogger("flair")


class ModelTrainer(Pluggable):
    valid_events = {
        "before_training_setup",
        "after_data_setup",
        "after_optimizer_setup",
        "after_training_setup",
        "before_training_loop",
        "before_training_epoch",
        "before_training_batch",
        "before_training_batch_step",
        "before_training_batch_backward",
        "after_training_batch_step",
        "after_training_batch",
        "after_training_epoch",
        "evaluation",
        "after_evaluation",
        "after_training_loop",
        "training_interrupt",
        "_training_finally",
        "_training_exception",
        "collecting_train_return_values",
    }

    def __init__(self, model: flair.nn.Model, corpus: Corpus, plugins=default_plugins, **kw):
        """
        Initialize a model trainer
        :param model: The model that you want to train. The model should inherit from flair.nn.Model  # noqa: E501
        :param corpus: The dataset used to train the model, should be of type Corpus
        """
        super().__init__(plugins=plugins, **kw)
        self.model: flair.nn.Model = model
        self.corpus: Corpus = corpus

        self.reset_training_attributes()

    def reset_training_attributes(self):
        self.optimizer = None
        self.base_path = None
        self.mini_batch_size = None

    @staticmethod
    def check_for_and_delete_previous_best_models(base_path):
        all_best_model_names = [filename for filename in os.listdir(base_path) if filename.startswith("best-model")]
        if len(all_best_model_names) != 0:
            warnings.warn(
                "There should be no best model saved at epoch 1 except there "
                "is a model from previous trainings"
                " in your training folder. All previous best models will be deleted."
            )
        for single_model in all_best_model_names:
            previous_best_path = os.path.join(base_path, single_model)
            if os.path.exists(previous_best_path):
                os.remove(previous_best_path)

    @staticmethod
    def get_batch_steps(batch, mini_batch_chunk_size):
        # if necessary, make batch_steps
        if mini_batch_chunk_size is not None and len(batch) > mini_batch_chunk_size:
            # break up the batch into slices of size
            # mini_batch_chunk_size
            return [batch[i : i + mini_batch_chunk_size] for i in range(0, len(batch), mini_batch_chunk_size)]
        else:
            return [batch]

    def get_train_data(self, train_with_dev, train_with_test):
        # if training also uses dev/train data, include in training set
        train_data = self.corpus.train

        if train_with_dev or train_with_test:

            parts = [self.corpus.train]
            if train_with_dev and self.corpus.dev:
                parts.append(self.corpus.dev)
            if train_with_test and self.corpus.test:
                parts.append(self.corpus.test)

            train_data = ConcatDataset(parts)

        return train_data

    def backward(self, loss):
        """Calls backward on the loss.

        This allows plugins to overwrite the backward call.
        """
        loss.backward()

    def train(
        self,
        base_path: Union[Path, str],
        learning_rate: float = 0.1,
        mini_batch_size: int = 32,
        eval_batch_size: int = None,
        mini_batch_chunk_size: Optional[int] = None,
        max_epochs: int = 100,
        train_with_dev: bool = False,
        train_with_test: bool = False,
        monitor_train: bool = False,
        monitor_test: bool = False,
        main_evaluation_metric: Tuple[str, str] = ("micro avg", "f1-score"),
        scheduler=AnnealOnPlateau,
        anneal_factor: float = 0.5,
        patience: int = 3,
        min_learning_rate: Union[float, List[float]] = 0.0001,
        initial_extra_patience: int = 0,
        optimizer: Union[torch.optim.Optimizer, Type[torch.optim.Optimizer]] = SGD,
        cycle_momentum: bool = False,
        warmup_fraction: float = 0.1,
        embeddings_storage_mode: str = "cpu",
        checkpoint: bool = False,
        save_final_model: bool = True,
        anneal_with_restarts: bool = False,
        anneal_with_prestarts: bool = False,
        anneal_against_dev_loss: bool = False,
        batch_growth_annealing: bool = False,
        shuffle: bool = True,
        param_selection_mode: bool = False,
        write_weights: bool = False,
        num_workers: Optional[int] = None,
        sampler=None,
        use_amp: bool = False,
        amp_opt_level: str = "O1",
        eval_on_train_fraction: Union[float, str] = 0.0,
        eval_on_train_shuffle: bool = False,
        save_model_each_k_epochs: int = 0,
        tensorboard_comment: str = "",
        use_swa: bool = False,
        use_final_model_for_eval: bool = False,
        gold_label_dictionary_for_eval: Optional[Dictionary] = None,
        exclude_labels: List[str] = [],
        create_file_logs: bool = True,
        create_loss_file: bool = True,
        epoch: int = 0,
        use_tensorboard: bool = False,
        tensorboard_log_dir=None,
        metrics_for_tensorboard=[],
        optimizer_state_dict: Optional[Dict[str, Any]] = None,
        scheduler_state_dict: Optional[Dict[str, Any]] = None,
        save_optimizer_state: bool = False,
        **kwargs,
    ) -> dict:
        """
        Trains any class that implements the flair.nn.Model interface.
        :param base_path: Main path to which all output during training is logged and models are saved  # noqa: E501
        :param learning_rate: Initial learning rate (or max, if scheduler is OneCycleLR)  # noqa: E501
        :param mini_batch_size: Size of mini-batches during training  # noqa: E501
        :param eval_batch_size: Size of mini-batches during evaluation. Defaults to mini_batch_size.  # noqa: E501
        :param mini_batch_chunk_size: If mini-batches are larger than this number, they get broken down into chunks of this size for processing purposes  # noqa: E501
        :param max_epochs: Maximum number of epochs to train. Terminates training if this number is surpassed.  # noqa: E501
        :param scheduler: The learning rate scheduler to use
        :param checkpoint: If True, a full checkpoint is saved at end of each epoch  # noqa: E501
        :param cycle_momentum: If scheduler is OneCycleLR, whether the scheduler should cycle also the momentum  # noqa: E501
        :param anneal_factor: The factor by which the learning rate is annealed
        :param patience: Patience is the number of epochs with no improvement the Trainer waits  # noqa: E501
         until annealing the learning rate
        :param min_learning_rate: If the (in multi lr case: all) learning rate falls below this threshold, training terminates  # noqa: E501
        :param initial_extra_patience: Extra patience on top of the base patience value before the first learning rate annealment  # noqa: E501
        :param warmup_fraction: Fraction of warmup steps if the scheduler is LinearSchedulerWithWarmup  # noqa: E501
        :param train_with_dev:  If True, the data from dev split is added to the training data  # noqa: E501
        :param train_with_test: If True, the data from test split is added to the training data  # noqa: E501
        :param monitor_train: If True, training data is evaluated at end of each epoch
        :param monitor_test: If True, test data is evaluated at end of each epoch
        :param embeddings_storage_mode: One of 'none' (all embeddings are deleted and freshly recomputed),  # noqa: E501
        'cpu' (embeddings are stored on CPU) or 'gpu' (embeddings are stored on GPU)
        :param save_final_model: If True, final model is saved
        :param anneal_with_restarts: If True, the last best model is restored when annealing the learning rate  # noqa: E501
        :param anneal_with_prestarts: If True, the model preceding the last best model is restored when annealing the learning rate  # noqa: E501
        :param anneal_against_dev_loss: If True, the annealment is triggered when dev loss plateaus.  # noqa: E501
         If False (default), it is triggered when dev score plateaus.
        :param batch_growth_annealing: If True, mini_batch_size doubles every time learning_rate is annealed.  # noqa: E501
        :param shuffle: If True, data is shuffled during training
        :param param_selection_mode: If True, testing is performed against dev data. Use this mode when doing  # noqa: E501
        parameter selection.
        :param write_weights: If True, write weights to weights.txt on each batch logging event.
        :param num_workers: Number of workers in your data loader.
        :param sampler: You can pass a data sampler here for special sampling of data.  # noqa: E501
        :param eval_on_train_fraction: the fraction of train data to do the evaluation on,  # noqa: E501
        if 0. the evaluation is not performed on fraction of training data,
        if 'dev' the size is determined from dev set size
        :param eval_on_train_shuffle: if True the train data fraction is determined on the start of training  # noqa: E501
        and kept fixed during training, otherwise it's sampled at beginning of each epoch  # noqa: E501
        :param save_model_each_k_epochs: Each k epochs, a model state will be written out. If set to '5', a model will  # noqa: E501
        be saved each 5 epochs. Default is 0 which means no model saving.
        :param main_evaluation_metric: Type of metric to use for best model tracking and learning rate scheduling (if dev data is available, otherwise loss will be used), currently only applicable for text_classification_model  # noqa: E501
        :param tensorboard_comment: Comment to use for tensorboard logging
        :param create_file_logs: If True, the logs will also be stored in a file 'training.log' in the model folder  # noqa: E501
        :param create_loss_file: If True, the loss will be writen to a file 'loss.tsv' in the model folder  # noqa: E501
        :param optimizer: The optimizer to use (typically SGD or Adam)
        :param epoch: The starting epoch (normally 0 but could be higher if you continue training model)  # noqa: E501
        :param kwargs: Other arguments for the Optimizer
        :return:
        """

        # derive parameters the function was called with (or defaults)
        local_variables = locals()

        training_parameters = {parameter: local_variables[parameter] for parameter in signature(self.train).parameters}

        training_parameters.update(kwargs)

        # call first hook
        self.dispatch("before_training_setup", **training_parameters)

        assert self.corpus.train

        self.mini_batch_size = mini_batch_size

        if epoch >= max_epochs:
            log.warning(f"Starting at epoch {epoch + 1}/{max_epochs}. No training will be done.")

        self.base_path = Path(base_path)
        self.base_path.mkdir(exist_ok=True, parents=True)

        if epoch == 0:
            self.check_for_and_delete_previous_best_models(base_path)

        # Prepare training data
        train_data = self.get_train_data(train_with_dev=train_with_dev, train_with_test=train_with_test)

        dataset_size = _len_dataset(train_data)

        parameters = {"dataset_size": dataset_size, **training_parameters}

        self.dispatch("after_data_setup", **parameters)

        # if optimizer class is passed, instantiate:
        if inspect.isclass(optimizer):
            kwargs["lr"] = learning_rate
            self.optimizer = optimizer(self.model.parameters(), **kwargs)
        else:
            self.optimizer = optimizer

        self.dispatch("after_optimizer_setup", **parameters)

        # load existing optimizer state dictionary if it exists
        if optimizer_state_dict:
            self.optimizer.load_state_dict(optimizer_state_dict)

        # initialize sampler if provided
        if sampler is not None:
            # init with default values if only class is provided
            if inspect.isclass(sampler):
                sampler = sampler()
            # set dataset to sample from
            sampler.set_dataset(train_data)
            shuffle = False

        # this field stores the names of all dynamic embeddings in the model (determined after first forward pass)
        dynamic_embeddings = None

        self.dispatch("after_training_setup", **parameters)

        # At any point you can hit Ctrl + C to break out of training early.
        try:
            self.dispatch("before_training_loop", **parameters)

            for epoch in range(epoch + 1, max_epochs + 1):
                self.dispatch("before_training_epoch", epoch=epoch)

                batch_loader = DataLoader(
                    train_data,
                    batch_size=self.mini_batch_size,
                    shuffle=shuffle if epoch > 1 else False,  # never shuffle the first epoch
                    num_workers=0 if num_workers is None else num_workers,
                    sampler=sampler,
                )

                self.model.train()

                # process mini-batches
                for batch_no, batch in enumerate(batch_loader):
                    batch_kw = {
                        "batch_no": batch_no,
                        "batch": batch,
                        "total_number_of_batches": len(batch_loader),
                        "epoch": epoch,
                    }

                    self.dispatch("before_training_batch", **batch_kw)

                    # zero the gradients on the model and optimizer
                    self.model.zero_grad()
                    self.optimizer.zero_grad()

                    batch_steps = self.get_batch_steps(batch, mini_batch_chunk_size=mini_batch_chunk_size)

                    # forward and backward for batch
                    for batch_step in batch_steps:
                        batch_step_kw = {"batch_step": batch_step, **batch_kw}

                        self.dispatch("before_training_batch_step", **batch_step_kw)

                        # forward pass
                        loss, datapoint_count = self.model.forward_loss(batch_step)

                        self.dispatch(
                            "before_training_batch_backward",
                            loss=loss,
                            datapoint_count=datapoint_count,
                            **batch_step_kw,
                        )

                        self.backward(loss)

                        self.dispatch(
                            "after_training_batch_step", loss=loss, datapoint_count=datapoint_count, **batch_step_kw
                        )

                        # identify dynamic embeddings (always deleted) on first sentence
                        if not dynamic_embeddings:
                            dynamic_embeddings = identify_dynamic_embeddings(batch[0])

                        # depending on memory mode, embeddings are moved to CPU, GPU or deleted
                        store_embeddings(batch, embeddings_storage_mode, dynamic_embeddings)

                    # do the optimizer step
                    torch.nn.utils.clip_grad_norm_(self.model.parameters(), 5.0)
                    self.optimizer.step()

<<<<<<< HEAD
                    self.dispatch("after_training_batch", **batch_kw)
=======
                    # do the scheduler step if one-cycle or linear decay
                    if isinstance(scheduler, (OneCycleLR, LinearSchedulerWithWarmup)):
                        scheduler.step()
                        # get new learning rate
                        current_learning_rate = [group["lr"] for group in optimizer.param_groups]

                        momentum = [
                            group["betas"][0] if "betas" in group else group.get("momentum", 0)
                            for group in optimizer.param_groups
                        ]

                    seen_batches += 1

                    if seen_batches % modulo == 0:
                        momentum_info = ""
                        if cycle_momentum:
                            momentum_info = " - momentum:" + ",".join([f"{m:.4f}" for m in momentum])

                        lr_info = ",".join([f"{lr:.6f}" for lr in current_learning_rate])

                        intermittent_loss = train_loss / average_over if average_over > 0 else train_loss / seen_batches
                        end_time = time.time()
                        log.info(
                            f"epoch {epoch}"
                            f" - iter {seen_batches}/{total_number_of_batches}"
                            f" - loss {intermittent_loss:.8f}"
                            f" - time (sec): {end_time - start_time:.2f}"
                            f" - samples/sec: {average_over / (end_time - start_time):.2f}"
                            f" - lr: {lr_info}{momentum_info}"
                        )
                        iteration = epoch * total_number_of_batches + batch_no
                        if not param_selection_mode and write_weights:
                            weight_extractor.extract_weights(self.model.state_dict(), iteration)
>>>>>>> 20014696

                self.dispatch("after_training_epoch", epoch=epoch)

                self.model.eval()
                self.dispatch("evaluation", epoch=epoch)
                self.dispatch("after_evaluation", epoch=epoch)

            self.dispatch("after_training_loop")

        except KeyboardInterrupt:
            log_line(log)
            log.info("Exiting from training early.")

            self.dispatch("training_interrupt")
        except TrainingInterrupt as exc:
            log_line(log)
            log.info(str(exc))
            log_line(log)

            self.dispatch("training_interrupt")

        except Exception:
            self.dispatch("_training_exception")
            raise
        finally:
<<<<<<< HEAD
            self.dispatch("_training_finally")

        self.dispatch("after_training_loop")
=======
            if use_tensorboard:
                writer.close()
        optimizer.zero_grad(set_to_none=True)
        del optimizer

        # test best model if test data is present
        if self.corpus.test and not train_with_test:
            final_score = self.final_test(
                base_path=base_path,
                eval_mini_batch_size=eval_batch_size,
                num_workers=num_workers,
                main_evaluation_metric=main_evaluation_metric,
                gold_label_dictionary_for_eval=gold_label_dictionary_for_eval,
                exclude_labels=exclude_labels,
            )
        else:
            final_score = 0
            log.info("Test data not provided setting final score to 0")
>>>>>>> 20014696

        self.reset_training_attributes()

        return self.dispatch("collecting_train_return_values")

    def resume(
        self,
        model: Model,
        additional_epochs: Optional[int] = None,
        **trainer_args,
    ):

        assert model.model_card is not None
        self.model = model
        # recover all arguments that were used to train this model
        args_used_to_train_model = model.model_card["training_parameters"]

        # you can overwrite params with your own
        for param in trainer_args:
            args_used_to_train_model[param] = trainer_args[param]
            if param == "optimizer" and "optimizer_state_dict" in args_used_to_train_model:
                del args_used_to_train_model["optimizer_state_dict"]
            if param == "scheduler" and "scheduler_state_dict" in args_used_to_train_model:
                del args_used_to_train_model["scheduler_state_dict"]

        # surface nested arguments
        kwargs = args_used_to_train_model["kwargs"]
        del args_used_to_train_model["kwargs"]

        if additional_epochs is not None:
            args_used_to_train_model["max_epochs"] = (
                args_used_to_train_model.get("epoch", kwargs.get("epoch", 0)) + additional_epochs
            )

        # resume training with these parameters
        self.train(**args_used_to_train_model, **kwargs)

    def fine_tune(
        self,
        base_path: Union[Path, str],
        learning_rate: float = 5e-5,
        max_epochs: int = 10,
        optimizer=torch.optim.AdamW,
        scheduler=LinearSchedulerWithWarmup,
        warmup_fraction: float = 0.1,
        mini_batch_size: int = 4,
        embeddings_storage_mode: str = "none",
        use_final_model_for_eval: bool = True,
        decoder_lr_factor: float = 1.0,
        **trainer_args,
    ):

        # If set, add a factor to the learning rate of all parameters with 'embeddings' not in name
        if decoder_lr_factor != 1.0:
            optimizer = optimizer(
                [
                    {
                        "params": [param for name, param in self.model.named_parameters() if "embeddings" not in name],
                        "lr": learning_rate * decoder_lr_factor,
                    },
                    {
                        "params": [param for name, param in self.model.named_parameters() if "embeddings" in name],
                        "lr": learning_rate,
                    },
                ]
            )
            log.info(
                f"Modifying learning rate to {learning_rate * decoder_lr_factor} for the following "
                f"parameters: {[name for name, param in self.model.named_parameters() if 'embeddings' not in name]}"
            )

        return self.train(
            base_path=base_path,
            learning_rate=learning_rate,
            max_epochs=max_epochs,
            optimizer=optimizer,
            scheduler=scheduler,
            warmup_fraction=warmup_fraction,
            mini_batch_size=mini_batch_size,
            embeddings_storage_mode=embeddings_storage_mode,
            use_final_model_for_eval=use_final_model_for_eval,
            **trainer_args,
        )

    def final_test(
        self,
        base_path: Union[Path, str],
        eval_mini_batch_size: int,
        main_evaluation_metric: Tuple[str, str],
        num_workers: Optional[int] = 8,
        gold_label_dictionary_for_eval: Optional[Dictionary] = None,
        exclude_labels: List[str] = [],
    ):
        base_path = Path(base_path)
        base_path.mkdir(exist_ok=True, parents=True)

        log_line(log)

        self.model.eval()

        if (base_path / "best-model.pt").exists():
            self.model.load_state_dict(self.model.load(base_path / "best-model.pt").state_dict())
        else:
            log.info("Testing using last state of model ...")

        assert self.corpus.test
        test_results = self.model.evaluate(
            self.corpus.test,
            gold_label_type=self.model.label_type,
            mini_batch_size=eval_mini_batch_size,
            num_workers=num_workers,
            out_path=base_path / "test.tsv",
            embedding_storage_mode="none",
            main_evaluation_metric=main_evaluation_metric,
            gold_label_dictionary=gold_label_dictionary_for_eval,
            exclude_labels=exclude_labels,
            return_loss=False,
        )

        log.info(test_results.detailed_results)
        log_line(log)

        # get and return the final test score of best model
        final_score = test_results.main_score

        return final_score

    def find_learning_rate(
        self,
        base_path: Union[Path, str],
        optimizer,
        file_name: str = "learning_rate.tsv",
        start_learning_rate: float = 1e-7,
        end_learning_rate: float = 10,
        iterations: int = 100,
        mini_batch_size: int = 32,
        stop_early: bool = True,
        smoothing_factor: float = 0.98,
        **kwargs,
    ) -> Path:
        best_loss = None
        moving_avg_loss = 0.0

        # cast string to Path
        if type(base_path) is str:
            base_path = Path(base_path)
        learning_rate_tsv = init_output_file(base_path, file_name)

        with open(learning_rate_tsv, "a") as f:
            f.write("ITERATION\tTIMESTAMP\tLEARNING_RATE\tTRAIN_LOSS\n")

        optimizer = optimizer(self.model.parameters(), lr=start_learning_rate, **kwargs)

        train_data = self.corpus.train

        scheduler = ExpAnnealLR(optimizer, end_learning_rate, iterations)

        model_state = self.model.state_dict()
        self.model.train()

        step = 0
        while step < iterations:
            batch_loader = DataLoader(train_data, batch_size=mini_batch_size, shuffle=True)
            for batch in batch_loader:
                step += 1

                # forward pass
                loss, datapoint_count = self.model.forward_loss(batch)

                # update optimizer and scheduler
                optimizer.zero_grad()
                loss.backward()
                torch.nn.utils.clip_grad_norm_(self.model.parameters(), 5.0)
                optimizer.step()
                scheduler.step()

                learning_rate = scheduler.get_lr()[0]

                loss_item = loss.item()
                if step == 1:
                    best_loss = loss_item
                else:
                    if smoothing_factor > 0:
                        moving_avg_loss = smoothing_factor * moving_avg_loss + (1 - smoothing_factor) * loss_item
                        loss_item = moving_avg_loss / (1 - smoothing_factor ** (step + 1))
                    if loss_item < best_loss:  # type: ignore
                        best_loss = loss  # type: ignore

                if step > iterations:
                    break

                if stop_early and (loss_item > 4 * best_loss or torch.isnan(loss)):  # type: ignore
                    log_line(log)
                    log.info("loss diverged - stopping early!")
                    step = iterations
                    break

                with open(str(learning_rate_tsv), "a") as f:
                    f.write(f"{step}\t{datetime.datetime.now():%H:%M:%S}\t{learning_rate}\t{loss_item}\n")

            self.model.load_state_dict(model_state)
            self.model.to(flair.device)

        log_line(log)
        log.info(f"learning rate finder finished - plot {learning_rate_tsv}")
        log_line(log)

        return Path(learning_rate_tsv)<|MERGE_RESOLUTION|>--- conflicted
+++ resolved
@@ -66,6 +66,10 @@
         self.reset_training_attributes()
 
     def reset_training_attributes(self):
+        if self.optimizer is not None:
+            self.optimizer.zero_grad(set_to_none=True)
+            del self.optimizer
+
         self.optimizer = None
         self.base_path = None
         self.mini_batch_size = None
@@ -349,43 +353,7 @@
                     torch.nn.utils.clip_grad_norm_(self.model.parameters(), 5.0)
                     self.optimizer.step()
 
-<<<<<<< HEAD
                     self.dispatch("after_training_batch", **batch_kw)
-=======
-                    # do the scheduler step if one-cycle or linear decay
-                    if isinstance(scheduler, (OneCycleLR, LinearSchedulerWithWarmup)):
-                        scheduler.step()
-                        # get new learning rate
-                        current_learning_rate = [group["lr"] for group in optimizer.param_groups]
-
-                        momentum = [
-                            group["betas"][0] if "betas" in group else group.get("momentum", 0)
-                            for group in optimizer.param_groups
-                        ]
-
-                    seen_batches += 1
-
-                    if seen_batches % modulo == 0:
-                        momentum_info = ""
-                        if cycle_momentum:
-                            momentum_info = " - momentum:" + ",".join([f"{m:.4f}" for m in momentum])
-
-                        lr_info = ",".join([f"{lr:.6f}" for lr in current_learning_rate])
-
-                        intermittent_loss = train_loss / average_over if average_over > 0 else train_loss / seen_batches
-                        end_time = time.time()
-                        log.info(
-                            f"epoch {epoch}"
-                            f" - iter {seen_batches}/{total_number_of_batches}"
-                            f" - loss {intermittent_loss:.8f}"
-                            f" - time (sec): {end_time - start_time:.2f}"
-                            f" - samples/sec: {average_over / (end_time - start_time):.2f}"
-                            f" - lr: {lr_info}{momentum_info}"
-                        )
-                        iteration = epoch * total_number_of_batches + batch_no
-                        if not param_selection_mode and write_weights:
-                            weight_extractor.extract_weights(self.model.state_dict(), iteration)
->>>>>>> 20014696
 
                 self.dispatch("after_training_epoch", epoch=epoch)
 
@@ -411,30 +379,9 @@
             self.dispatch("_training_exception")
             raise
         finally:
-<<<<<<< HEAD
             self.dispatch("_training_finally")
 
         self.dispatch("after_training_loop")
-=======
-            if use_tensorboard:
-                writer.close()
-        optimizer.zero_grad(set_to_none=True)
-        del optimizer
-
-        # test best model if test data is present
-        if self.corpus.test and not train_with_test:
-            final_score = self.final_test(
-                base_path=base_path,
-                eval_mini_batch_size=eval_batch_size,
-                num_workers=num_workers,
-                main_evaluation_metric=main_evaluation_metric,
-                gold_label_dictionary_for_eval=gold_label_dictionary_for_eval,
-                exclude_labels=exclude_labels,
-            )
-        else:
-            final_score = 0
-            log.info("Test data not provided setting final score to 0")
->>>>>>> 20014696
 
         self.reset_training_attributes()
 
